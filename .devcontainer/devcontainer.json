--- conflicted
+++ resolved
@@ -70,14 +70,11 @@
 			]
 		}
 	},
-<<<<<<< HEAD
-=======
 
 	// Add the IDs of extensions you want installed when the container is created.
 	"extensions": [
 		"ms-python.python",
 		"ms-python.vscode-pylance",
-		"irongeek.vscode-env",
 		"ms-azuretools.vscode-docker",
 		"ms-toolsai.jupyter",
 		"humao.rest-client",
@@ -91,16 +88,15 @@
 		"hediet.vscode-drawio",
 		"msazurermtools.azurerm-vscode-tools",
     	"ms-azuretools.vscode-azurestorage",
-		"ms-azuretools.vscode-bicep",
 		"GitHub.copilot",
 		"BelkacemBerras.spellcheck",
 		"ms-azuretools.vscode-azureresourcegroups",
 		"ms-azuretools.vscode-azurefunctions",
 		"ms-python.python",
 		"ms-python.pylint",
-		"HashiCorp.terraform"
+		"HashiCorp.terraform",
+		"IronGeek.vscode-env"
 	],
 
->>>>>>> cd9aa108
 	"remoteUser": "vscode"
 }