--- conflicted
+++ resolved
@@ -218,30 +218,13 @@
 export function streamData(question: string): EventSource {
     const encodedQuestion = encodeURIComponent(question);
     const eventSource = new EventSource(`/stream?question=${encodedQuestion}`);
-
-<<<<<<< HEAD
     return eventSource;
 }
 
-
-export function streamCsvData(question: string, file: File, onMessage: (data: string, complete: boolean) => void): EventSource {
-=======
-    eventSource.onmessage = (event) => {
-        onMessage(event.data);
-
-        // Add your condition here
-        if (event.data.includes("Final Output") || event.data.includes("Error")) {
-            eventSource.close();
-        }
-    };
-
-    return eventSource;
-}
 export async function streamCsvData(question: string, file: File, onMessage: (data: string, complete: boolean) => void): Promise<EventSource> {
     let lastError;
     const formData = new FormData();
     formData.append('csv', file);
->>>>>>> 33249b2b
 
     const response = await fetch('/postCsv', {
         method: 'POST',
