--- conflicted
+++ resolved
@@ -247,7 +247,7 @@
     return parsedResponse;
 }
 
-<<<<<<< HEAD
+
 export function streamData(question: string, onMessage: (data: string) => void): EventSource {
     const encodedQuestion = encodeURIComponent(question);
     const eventSource = new EventSource(`/stream?question=${encodedQuestion}`);
@@ -269,8 +269,6 @@
     return eventSource;
 }
 
-=======
->>>>>>> 708caf66
 export async function getSolve(question: string): Promise<String[]> {
     const response = await fetch(`/getSolve?question=${encodeURIComponent(question)}`, {
         method: "GET",
