// Copyright (c) Microsoft Corporation.
// Licensed under the MIT license.

import { string } from "prop-types";

export const enum Approaches {
    RetrieveThenRead = 0,
    ReadRetrieveRead = 1,
    ReadDecomposeAsk = 2
}

export type AskRequestOverrides = {
    semanticRanker?: boolean;
    semanticCaptions?: boolean;
    excludeCategory?: string;
    top?: number;
    temperature?: number;
    promptTemplate?: string;
    promptTemplatePrefix?: string;
    promptTemplateSuffix?: string;
    suggestFollowupQuestions?: boolean;
    userPersona?: string;
    systemPersona?: string;
    aiPersona?: string;
    responseLength?: number;
    responseTemp?: number;
    selectedFolders?: string;
    selectedTags?: string;
};

export type AskRequest = {
    question: string;
    approach: Approaches;
    overrides?: AskRequestOverrides;
};

export type AskResponse = {
    answer: string;
    thoughts: string | null;
    data_points: string[];
    // citation_lookup: {}
    // added this for citation bug. aparmar.
    citation_lookup: { [key: string]: { citation: string; source_path: string; page_number: string } };
    
    error?: string;
};

export type ChatTurn = {
    user: string;
    bot?: string;
};

export type ChatRequest = {
    history: ChatTurn[];
    approach: Approaches;
    overrides?: AskRequestOverrides;
};

export type BlobClientUrlResponse = {
    url: string;
    error?: string;
};

export type FileUploadBasicStatus = {
    id: string;
    file_path: string;
    file_name: string;
    state: string;
    start_timestamp: string;
    state_description: string;
    state_timestamp: string;
<<<<<<< HEAD
=======
    status_updates: StatusUpdates[];
    tags: string;
}

export type StatusUpdates = {
    status: string;
    status_timestamp: string;
    status_classification: string;
>>>>>>> a8b55896
}

export type AllFilesUploadStatus = {
    statuses: FileUploadBasicStatus[];
}

export type AllFolders = {
    folders: string;
}

export type GetUploadStatusRequest = {
    timeframe: number;
    state: FileState;
    folder: string;
    tag: string
}

export type DeleteItemRequest = {
    path: string
}

export type ResubmitItemRequest = {
    path: string
}

// These keys need to match case with the defined Enum in the 
// shared code (functions/shared_code/status_log.py)
export const enum FileState {
    All = "ALL",
    Processing = "PROCESSING",
    Indexing = "INDEXING",
    Skipped = "SKIPPED",
    Queued = "QUEUED",
    Complete = "COMPLETE",
    Error = "ERROR",
    THROTTLED = "THROTTLED",
    UPLOADED = "UPLOADED",
    DELETING = "DELETING",
    DELETED = "DELETED"    
}


export type GetInfoResponse = {
    AZURE_OPENAI_SERVICE: string;
    AZURE_OPENAI_CHATGPT_DEPLOYMENT: string;
    AZURE_OPENAI_MODEL_NAME: string;
    AZURE_OPENAI_MODEL_VERSION: string;
    AZURE_SEARCH_SERVICE: string;
    AZURE_SEARCH_INDEX: string;
    TARGET_LANGUAGE: string;
    USE_AZURE_OPENAI_EMBEDDINGS: boolean;
    EMBEDDINGS_DEPLOYMENT: string;
    EMBEDDINGS_MODEL_NAME: string;
    EMBEDDINGS_MODEL_VERSION: string;
    error?: string;
};

export type ActiveCitation = {
    file_name: string;
    file_uri: string;
    processed_datetime: string;
    title: string;
    section: string;
    pages: number[];
    token_count: number;
    content: string;
    error?: string;
}

export type GetWarningBanner = {
    WARNING_BANNER_TEXT: string;
    error?: string;
};

// These keys need to match case with the defined Enum in the 
// shared code (functions/shared_code/status_log.py)
export const enum StatusLogClassification {
    Debug = "Debug",
    Info = "Info",
    Error = "Error"
}

// These keys need to match case with the defined Enum in the 
// shared code (functions/shared_code/status_log.py)
export const enum StatusLogState {
    Processing = "Processing",
    Indexing = "Indexing",
    Skipped = "Skipped",
    Queued = "Queued",
    Complete = "Complete",
    Error = "Error",
    Throttled = "Throttled",
    Uploaded = "Uploaded",
    All = "All"
}

export type StatusLogEntry = {
    path: string;
    status: string;
    status_classification: StatusLogClassification;
    state: StatusLogState;
}

export type StatusLogResponse = {
    status: number;
    error?: string;
}

export type ApplicationTitle = {
    APPLICATION_TITLE: string;
    error?: string;
};

export type GetTagsResponse = {
    tags: string;
    error?: string;
}<|MERGE_RESOLUTION|>--- conflicted
+++ resolved
@@ -69,8 +69,6 @@
     start_timestamp: string;
     state_description: string;
     state_timestamp: string;
-<<<<<<< HEAD
-=======
     status_updates: StatusUpdates[];
     tags: string;
 }
@@ -79,7 +77,6 @@
     status: string;
     status_timestamp: string;
     status_classification: string;
->>>>>>> a8b55896
 }
 
 export type AllFilesUploadStatus = {
