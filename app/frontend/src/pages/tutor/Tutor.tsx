// Copyright (c) Microsoft Corporation.
// Licensed under the MIT license.

import React from 'react';
//import { Button } from '@fluentui/react';
import { Accordion, Card, Button } from 'react-bootstrap';
import {getHint, processAgentResponse, getSolve} from "../../api";
import { useEffect, useState } from "react";
import styles from './Tutor.module.css';
import ReactMarkdown from 'react-markdown';

const Tutor = () => {
    const [loading, setLoading] = useState(false);
    const [mathProblem, setMathProblem] = useState('');
    const [output, setOutput] = useState<string | null>(null);
    const [selectedButton, setSelectedButton] = useState<string | null>(null);


    const handleInput = (event: React.FormEvent<HTMLFormElement>) => {
        event.preventDefault();
        setLoading(true);
        userInput(mathProblem);
    };

    const userInput = (problem: string) => {
        // Process the user's math problem here
        console.log(problem);
        setLoading(false);
    };
    async function hinter(question: string) {
        try {
            setOutput(null);
            setLoading(true);
            const hint: String = await getHint(question);
            setLoading(false);
            setOutput(hint.toString());
            console.log(hint);
        } catch (error) {
            console.log(error);
        }
        
    }
    async function solver(question: string) {
        setLoading(true);
        setOutput(null);
        try {
            const solve = await getSolve(question);
            let outputString = '';
            solve.forEach((item) => {
                outputString += item + '\n';
                console.log(item);
            });
            setOutput(outputString);
        } catch (error) {
            console.log(error);
        } finally {
            setLoading(false);
        }
        
    }
    
    async function getAnswer(question: string) {
        setOutput(null);
        setLoading(true);
        const result = await processAgentResponse(question);
        setLoading(false);
        setOutput(result.toString());
        // const eventSource = await processAgentResponse(question);
        // eventSource.onmessage = function(event) {
        //     console.log(event.data);
        //     setOutput(event.data);
    };
return (
    <div>
    <h1 className={styles.title}>Your Friendly Math Assistant</h1>
    <div className={styles.centeredContainer}>
        <form className={styles.formClass} onSubmit={handleInput}>
            <p className={styles.inputLabel}>Enter question:</p>
            <input
                className={styles.inputField}
                type="text"
                value={mathProblem}
                onChange={(e) => setMathProblem(e.target.value)}
                placeholder="Enter question:"
            />
            <div className={styles.buttonContainer}>
            <Button variant="secondary"
                className={selectedButton === 'button1' ? styles.selectedButton : ''}
                onClick={() => {
                    setSelectedButton('button1');
                    hinter(mathProblem);
                }}
            >
                Give me clues
            </Button>
            <Button variant="secondary"
                className={selectedButton === 'button2' ? styles.selectedButton : ''}
                onClick={() => {
                    setSelectedButton('button2');
                    solver(mathProblem);
                }}
            >
                Show me how to solve it
            </Button>
            <Button variant="secondary"
                className={selectedButton === 'button3' ? styles.selectedButton : ''}
                onClick={() => {
                    setSelectedButton("button3");
                    getAnswer(mathProblem);
                }}
            >
                Show me the answer
            </Button>
        </div>
        </form>
        {loading && <div className="spinner">Loading...</div>}
        {output && 
                <Accordion defaultActiveKey="0">
                    
<<<<<<< HEAD
                    <h2 >
                        Math Tutor Response:
=======
                    <h2>
                        Math Assistant Response:
>>>>>>> c769782a
                    </h2>
                    <Accordion.Collapse eventKey="0">
                        <ReactMarkdown>{output}</ReactMarkdown>
                    </Accordion.Collapse>
                    
                </Accordion>
            }
    </div>
    </div>
)
};

export default Tutor; // Export the 'Chat' component<|MERGE_RESOLUTION|>--- conflicted
+++ resolved
@@ -117,13 +117,8 @@
         {output && 
                 <Accordion defaultActiveKey="0">
                     
-<<<<<<< HEAD
-                    <h2 >
-                        Math Tutor Response:
-=======
                     <h2>
                         Math Assistant Response:
->>>>>>> c769782a
                     </h2>
                     <Accordion.Collapse eventKey="0">
                         <ReactMarkdown>{output}</ReactMarkdown>
