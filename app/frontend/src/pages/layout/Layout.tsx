// Copyright (c) Microsoft Corporation.
// Licensed under the MIT license.

import { Outlet, NavLink, Link } from "react-router-dom";
import openai from "../../assets/openai.svg";
import { WarningBanner } from "../../components/WarningBanner/WarningBanner";
import styles from "./Layout.module.css";
import { Title } from "../../components/Title/Title";
import { getFeatureFlags, GetFeatureFlagsResponse } from "../../api";
import { useEffect, useState } from "react";

export const Layout = () => {
    const [featureFlags, setFeatureFlags] = useState<GetFeatureFlagsResponse | null>(null);

    async function fetchFeatureFlags() {
        try {
            const fetchedFeatureFlags = await getFeatureFlags();
            setFeatureFlags(fetchedFeatureFlags);
        } catch (error) {
            // Handle the error here
            console.log(error);
        }
    }

    useEffect(() => {
        fetchFeatureFlags();
    }, []);

    return (
        <div className={styles.layout}>
            <header className={styles.header} role={"banner"}>
                <WarningBanner />
                <div className={styles.headerContainer}>
                    <div className={styles.headerTitleContainer}>
                        <img src={openai} alt="Azure OpenAI" className={styles.headerLogo} />
                        <h3 className={styles.headerTitle}><Title /></h3>
                    </div>
                    <nav>
                        <ul className={styles.headerNavList}>
                            <li>
                                <NavLink to="/" className={({ isActive }) => (isActive ? styles.headerNavPageLinkActive : styles.headerNavPageLink)}>
                                    Chat
                                </NavLink>
                            </li>
                            <li className={styles.headerNavLeftMargin}>
                                <NavLink to="/content" className={({ isActive }) => (isActive ? styles.headerNavPageLinkActive : styles.headerNavPageLink)}>
                                    Manage Content
                                </NavLink>
                            </li>
                            {featureFlags?.ENABLE_MATH_ASSISTANT &&
                                <li className={styles.headerNavLeftMargin}>
                                    <NavLink to="/tutor" className={({ isActive }) => (isActive ? styles.headerNavPageLinkActive : styles.headerNavPageLink)}>
                                    Math Assistant
                                    </NavLink>
                                </li>
                            }
                            {featureFlags?.ENABLE_TABULAR_DATA_ASSISTANT &&
                                <li className={styles.headerNavLeftMargin}>
<<<<<<< HEAD
                                <NavLink to="/tutor" className={({ isActive }) => (isActive ? styles.headerNavPageLinkActive : styles.headerNavPageLink)}>
                                    Math Assistant
                                </NavLink>
                            </li>
                            <li className={styles.headerNavLeftMargin}>
                                <NavLink to="/tda" className={({ isActive }) => (isActive ? styles.headerNavPageLinkActive : styles.headerNavPageLink)}>
                                    Tabular Data Assistant
                                </NavLink>
                            </li>
                        </ul>
                        </nav>
                    </div>
                </header>
                <div className={styles.raibanner}>
                    <div></div>
                    <div className={styles.centered}>
                        <span className={styles.raiwarning}>AI-generated content may be incorrect</span>
                    </div>
                    <div className={styles.right}>
                        <Switch
                            onChange={handleToggle}
                            checked={toggle === 'Web'}
                            uncheckedIcon={false}
                            checkedIcon={false}
                            onColor="#86d3ff"
                            offColor="#ccc"
                        />
                        <label onClick={handleToggle} style={{ marginLeft: '10px', cursor: 'pointer' }}>
                            {toggle === 'Work' ? 'Switch to Web' : 'Switch to Work'}
                        </label>
                    </div>
=======
                                    <NavLink to="/tda" className={({ isActive }) => (isActive ? styles.headerNavPageLinkActive : styles.headerNavPageLink)}>
                                    Tabular Data Assistant
                                    </NavLink>    
                                </li>
                            }
                    </ul>
                    </nav>
>>>>>>> c769782a
                </div>
            </header>

            <Outlet />

            <footer>
                <WarningBanner />
            </footer>
        </div>
    );
};<|MERGE_RESOLUTION|>--- conflicted
+++ resolved
@@ -56,39 +56,6 @@
                             }
                             {featureFlags?.ENABLE_TABULAR_DATA_ASSISTANT &&
                                 <li className={styles.headerNavLeftMargin}>
-<<<<<<< HEAD
-                                <NavLink to="/tutor" className={({ isActive }) => (isActive ? styles.headerNavPageLinkActive : styles.headerNavPageLink)}>
-                                    Math Assistant
-                                </NavLink>
-                            </li>
-                            <li className={styles.headerNavLeftMargin}>
-                                <NavLink to="/tda" className={({ isActive }) => (isActive ? styles.headerNavPageLinkActive : styles.headerNavPageLink)}>
-                                    Tabular Data Assistant
-                                </NavLink>
-                            </li>
-                        </ul>
-                        </nav>
-                    </div>
-                </header>
-                <div className={styles.raibanner}>
-                    <div></div>
-                    <div className={styles.centered}>
-                        <span className={styles.raiwarning}>AI-generated content may be incorrect</span>
-                    </div>
-                    <div className={styles.right}>
-                        <Switch
-                            onChange={handleToggle}
-                            checked={toggle === 'Web'}
-                            uncheckedIcon={false}
-                            checkedIcon={false}
-                            onColor="#86d3ff"
-                            offColor="#ccc"
-                        />
-                        <label onClick={handleToggle} style={{ marginLeft: '10px', cursor: 'pointer' }}>
-                            {toggle === 'Work' ? 'Switch to Web' : 'Switch to Work'}
-                        </label>
-                    </div>
-=======
                                     <NavLink to="/tda" className={({ isActive }) => (isActive ? styles.headerNavPageLinkActive : styles.headerNavPageLink)}>
                                     Tabular Data Assistant
                                     </NavLink>    
@@ -96,7 +63,6 @@
                             }
                     </ul>
                     </nav>
->>>>>>> c769782a
                 </div>
             </header>
 
