// Copyright (c) Microsoft Corporation.
// Licensed under the MIT license.

import { useRef, useState, useEffect } from "react";
import { Checkbox, Panel, DefaultButton, TextField, SpinButton, Separator} from "@fluentui/react";
import { SparkleFilled, ClockFilled, TargetArrowFilled, OptionsFilled, SearchInfoFilled, PersonStarFilled, TextBulletListSquareSparkleFilled } from "@fluentui/react-icons";
import { ITag } from '@fluentui/react/lib/Pickers';

import styles from "./Chat.module.css";
import rlbgstyles from "../../components/ResponseLengthButtonGroup/ResponseLengthButtonGroup.module.css";
import rtbgstyles from "../../components/ResponseTempButtonGroup/ResponseTempButtonGroup.module.css";

import { chatApi, Approaches, AskResponse, ChatRequest, ChatTurn } from "../../api";
import { Answer, AnswerError, AnswerLoading } from "../../components/Answer";
import { QuestionInput } from "../../components/QuestionInput";
import { ExampleList } from "../../components/Example";
import { UserChatMessage } from "../../components/UserChatMessage";
import { AnalysisPanel, AnalysisPanelTabs } from "../../components/AnalysisPanel";
import { SettingsButton } from "../../components/SettingsButton";
import { InfoButton } from "../../components/InfoButton";
import { ClearChatButton } from "../../components/ClearChatButton";
import { ResponseLengthButtonGroup } from "../../components/ResponseLengthButtonGroup";
import { ResponseTempButtonGroup } from "../../components/ResponseTempButtonGroup";
import { ApproachesButtonGroup } from "../../components/ApproachesButtonGroup";
import { InfoContent } from "../../components/InfoContent/InfoContent";
import { FolderPicker } from "../../components/FolderPicker";
import { TagPickerInline } from "../../components/TagPicker";

const Chat = () => {
    const [isConfigPanelOpen, setIsConfigPanelOpen] = useState(false);
    const [isInfoPanelOpen, setIsInfoPanelOpen] = useState(false);
    const [promptTemplate, setPromptTemplate] = useState<string>("");
    const [retrieveCount, setRetrieveCount] = useState<number>(5);
    const [useSemanticRanker, setUseSemanticRanker] = useState<boolean>(true);
    const [useSemanticCaptions, setUseSemanticCaptions] = useState<boolean>(false);
    const [excludeCategory, setExcludeCategory] = useState<string>("");
    const [useSuggestFollowupQuestions, setUseSuggestFollowupQuestions] = useState<boolean>(false);
    const [useBypassRAG, setUseByPassRAG] = useState<boolean>(false);
    const [userPersona, setUserPersona] = useState<string>("analyst");
    const [systemPersona, setSystemPersona] = useState<string>("an Assistant");
    const [aiPersona, setAiPersona] = useState<string>("");
    // Setting responseLength to 2048 by default, this will effect the default display of the ResponseLengthButtonGroup below.
    // It must match a valid value of one of the buttons in the ResponseLengthButtonGroup.tsx file. 
    // If you update the default value here, you must also update the default value in the onResponseLengthChange method.
    const [responseLength, setResponseLength] = useState<number>(2048);

    // Setting responseTemp to 0.6 by default, this will effect the default display of the ResponseTempButtonGroup below.
    // It must match a valid value of one of the buttons in the ResponseTempButtonGroup.tsx file.
    // If you update the default value here, you must also update the default value in the onResponseTempChange method.
    const [responseTemp, setResponseTemp] = useState<number>(0.6);

    // Setting Approaches to 2 by default, this will effect the default display of the ApproachesButtonGroup below.
    // It must match a valid value of one of the buttons in the ApproachesButtonGroup.tsx file.
    // If you update the default value here, you must also update the default value in the onApproachChange method.
    const [approach, setApproach] = useState<number>(Approaches.ReadRetrieveRead);

    const lastQuestionRef = useRef<string>("");
    const chatMessageStreamEnd = useRef<HTMLDivElement | null>(null);

    const [isLoading, setIsLoading] = useState<boolean>(false);
    const [error, setError] = useState<unknown>();

    const [activeCitation, setActiveCitation] = useState<string>();
    const [activeCitationSourceFile, setActiveCitationSourceFile] = useState<string>();
    const [activeCitationSourceFilePageNumber, setActiveCitationSourceFilePageNumber] = useState<string>();
    const [activeAnalysisPanelTab, setActiveAnalysisPanelTab] = useState<AnalysisPanelTabs | undefined>(undefined);
    const [selectedFolders, setSelectedFolders] = useState<string[]>([]);
    const [selectedTags, setSelectedTags] = useState<ITag[]>([]);

    const [selectedAnswer, setSelectedAnswer] = useState<number>(0);
    const [answers, setAnswers] = useState<[user: string, response: AskResponse][]>([]);

    const makeApiRequest = async (question: string) => {
        lastQuestionRef.current = question;

        error && setError(undefined);
        setIsLoading(true);
        setActiveCitation(undefined);
        setActiveAnalysisPanelTab(undefined);

        try {
            const history: ChatTurn[] = answers.map(a => ({ user: a[0], bot: a[1].answer }));
            const request: ChatRequest = {
                history: [...history, { user: question, bot: undefined }],
                approach: approach,
                overrides: {
                    promptTemplate: promptTemplate.length === 0 ? undefined : promptTemplate,
                    excludeCategory: excludeCategory.length === 0 ? undefined : excludeCategory,
                    top: retrieveCount,
                    semanticRanker: useSemanticRanker,
                    semanticCaptions: useSemanticCaptions,
                    suggestFollowupQuestions: useSuggestFollowupQuestions,
                    userPersona: userPersona,
                    systemPersona: systemPersona,
                    aiPersona: aiPersona,
                    responseLength: responseLength,
                    responseTemp: responseTemp,
                    selectedFolders: selectedFolders.includes("selectAll") ? "All" : selectedFolders.length == 0 ? "All" : selectedFolders.join(","),
                    selectedTags: selectedTags.map(tag => tag.name).join(",")
                }
            };
            const result = await chatApi(request);
            setAnswers([...answers, [question, result]]);
        } catch (e) {
            setError(e);
        } finally {
            setIsLoading(false);
        }
    };

    const clearChat = () => {
        lastQuestionRef.current = "";
        error && setError(undefined);
        setActiveCitation(undefined);
        setActiveAnalysisPanelTab(undefined);
        setAnswers([]);
    };

    const onResponseLengthChange = (_ev: any) => {
        for (let node of _ev.target.parentNode.childNodes) {
            if (node.value == _ev.target.value) {
                switch (node.value) {
                    case "1024":
                        node.className = `${rlbgstyles.buttonleftactive}`;
                        break;
                    case "2048":
                        node.className = `${rlbgstyles.buttonmiddleactive}`;
                        break;
                    case "3072":
                        node.className = `${rlbgstyles.buttonrightactive}`;
                        break;
                    default:
                        //do nothing
                        break;
                }                
            }
            else {
                switch (node.value) {
                    case "1024":
                        node.className = `${rlbgstyles.buttonleft}`;
                        break;
                    case "2048":
                        node.className = `${rlbgstyles.buttonmiddle}`;
                        break;
                    case "3072":
                        node.className = `${rlbgstyles.buttonright}`;
                        break;
                    default:
                        //do nothing
                        break;
                }
            }
        }
        // the or value here needs to match the default value assigned to responseLength above.
        setResponseLength(_ev.target.value as number || 2048)
    };

    const onResponseTempChange = (_ev: any) => {
        for (let node of _ev.target.parentNode.childNodes) {
            if (node.value == _ev.target.value) {
                switch (node.value) {
                    case "1.0":
                        node.className = `${rtbgstyles.buttonleftactive}`;
                        break;
                    case "0.6":
                        node.className = `${rtbgstyles.buttonmiddleactive}`;
                        break;
                    case "0":
                        node.className = `${rtbgstyles.buttonrightactive}`;
                        break;
                    default:
                        //do nothing
                        break;
                }                
            }
            else {
                switch (node.value) {
                    case "1.0":
                        node.className = `${rtbgstyles.buttonleft}`;
                        break;
                    case "0.6":
                        node.className = `${rtbgstyles.buttonmiddle}`;
                        break;
                    case "0":
                        node.className = `${rtbgstyles.buttonright}`;
                        break;
                    default:
                        //do nothing
                        break;
                }
            }
        }
        // the or value here needs to match the default value assigned to responseLength above.
        setResponseTemp(_ev.target.value as number || 0.6)
    };

    const onApproachChange = (_ev: any) => {
        for (let node of _ev.target.parentNode.childNodes) {
            if (node.value == _ev.target.value) {
                switch (node.value) {
                    case Approaches.ReadRetrieveRead:
                        node.className = `${rlbgstyles.buttonleftactive}`;
                        break;
                    case Approaches.GPTDirect:
                        node.className = `${rlbgstyles.buttonrightactive}`;
                        break;
                    default:
                        //do nothing
                        break;
                }                
            }
            else {
                switch (node.value) {
                    case Approaches.ReadRetrieveRead:
                        node.className = `${rlbgstyles.buttonleft}`;
                        break;
                    case Approaches.GPTDirect:
                        node.className = `${rlbgstyles.buttonright}`;
                        break;
                    default:
                        //do nothing
                        break;
                }
            }
        }
        // the or value here needs to match the default value assigned to responseLength above.
        setApproach(_ev.target.value as number || Approaches.ReadRetrieveRead)
    };


    useEffect(() => chatMessageStreamEnd.current?.scrollIntoView({ behavior: "smooth" }), [isLoading]);

    const onRetrieveCountChange = (_ev?: React.SyntheticEvent<HTMLElement, Event>, newValue?: string) => {
        setRetrieveCount(parseInt(newValue || "5"));
    };

    const onUserPersonaChange = (_ev?: React.FormEvent<HTMLInputElement | HTMLTextAreaElement>, newValue?: string) => {
        setUserPersona(newValue || "");
    }

    const onSystemPersonaChange = (_ev?: React.FormEvent<HTMLInputElement | HTMLTextAreaElement>, newValue?: string) => {
        setSystemPersona(newValue || "");
    }

    const onUseSuggestFollowupQuestionsChange = (_ev?: React.FormEvent<HTMLElement | HTMLInputElement>, checked?: boolean) => {
        setUseSuggestFollowupQuestions(!!checked);
    };

    const onExampleClicked = (example: string) => {
        makeApiRequest(example);
    };

    const onShowCitation = (citation: string, citationSourceFile: string, citationSourceFilePageNumber: string, index: number) => {
        if (activeCitation === citation && activeAnalysisPanelTab === AnalysisPanelTabs.CitationTab && selectedAnswer === index) {
            setActiveAnalysisPanelTab(undefined);
        } else {
            setActiveCitation(citation);
            setActiveCitationSourceFile(citationSourceFile);
            setActiveCitationSourceFilePageNumber(citationSourceFilePageNumber);
            setActiveAnalysisPanelTab(AnalysisPanelTabs.CitationTab);
        }

        setSelectedAnswer(index);
    };

    const onToggleTab = (tab: AnalysisPanelTabs, index: number) => {
        if (activeAnalysisPanelTab === tab && selectedAnswer === index) {
            setActiveAnalysisPanelTab(undefined);
        } else {
            setActiveAnalysisPanelTab(tab);
        }

        setSelectedAnswer(index);
    };

    const onSelectedKeyChanged = (selectedFolders: string[]) => {
        setSelectedFolders(selectedFolders)
    };

    const onSelectedTagsChange = (selectedTags: ITag[]) => {
        setSelectedTags(selectedTags)
    }

    return (
        <div className={styles.container}>
            <div className={styles.commandsContainer}>
                <ClearChatButton className={styles.commandButton} onClick={clearChat} disabled={!lastQuestionRef.current || isLoading} />
                <SettingsButton className={styles.commandButton} onClick={() => setIsConfigPanelOpen(!isConfigPanelOpen)} />
                <InfoButton className={styles.commandButton} onClick={() => setIsInfoPanelOpen(!isInfoPanelOpen)} />
            </div>
            <div className={styles.chatRoot}>
                <div className={styles.chatContainer}>
                    {!lastQuestionRef.current ? (
                        <div className={styles.chatEmptyState}>
                            <SparkleFilled fontSize={"120px"} primaryFill={"rgba(115, 118, 225, 1)"} aria-hidden="true" aria-label="Chat logo" />
                            <h1 className={styles.chatEmptyStateTitle}>Have a conversation with your private data</h1>
                            <span className={styles.chatEmptyObjectives}>
                                The objective of the Information Assistant, built with Azure OpenAI, is to leverage a combination of AI components 
                                to enable you to <b>Chat</b> (Have a conversation) with your own private data. You can use our <b>Upload</b> feature to begin adding your private data now. The Information Assistant attempts to provide responses that are:
                            </span>
                            <span className={styles.chatEmptyObjectivesList}>
                                <span className={styles.chatEmptyObjectivesListItem}>
                                    <ClockFilled fontSize={"40px"} primaryFill={"rgba(115, 118, 225, 1)"} aria-hidden="true" aria-label="Clock icon" />
                                    <span className={styles.chatEmptyObjectivesListItemText}>Current: Based on the latest "up to date" information in your private data</span>
                                </span>
                                <span className={styles.chatEmptyObjectivesListItem}>
                                    <TargetArrowFilled fontSize={"40px"} primaryFill={"rgba(115, 118, 225, 1)"} aria-hidden="true" aria-label="Target icon" />
                                    <span className={styles.chatEmptyObjectivesListItemText}>Relevant: Responses should leverage your private data</span>
                                </span>
                                <span className={styles.chatEmptyObjectivesListItem}>
                                    <OptionsFilled fontSize={"40px"} primaryFill={"rgba(115, 118, 225, 1)"} aria-hidden="true" aria-label="Options icon" />
                                    <span className={styles.chatEmptyObjectivesListItemText}>Controlled: You can use the <b>Adjust</b> feature to control the response parameters</span>
                                </span>
                                <span className={styles.chatEmptyObjectivesListItem}>
                                    <SearchInfoFilled fontSize={"40px"} primaryFill={"rgba(115, 118, 225, 1)"} aria-hidden="true" aria-label="Search Info icon" />
                                    <span className={styles.chatEmptyObjectivesListItemText}>Referenced: Responses should include specific citations</span>
                                </span>
                                <span className={styles.chatEmptyObjectivesListItem}>
                                    <PersonStarFilled fontSize={"40px"} primaryFill={"rgba(115, 118, 225, 1)"} aria-hidden="true" aria-label="Person Star icon" />
                                    <span className={styles.chatEmptyObjectivesListItemText}>Personalized: Responses should be tailored to your personal settings you <b>Adjust</b> to</span>
                                </span>
                                <span className={styles.chatEmptyObjectivesListItem}> 
                                    <TextBulletListSquareSparkleFilled fontSize={"40px"} primaryFill={"rgba(115, 118, 225, 1)"} aria-hidden="true" aria-label="Text Bullet List Square Sparkle icon" />
                                    <span className={styles.chatEmptyObjectivesListItemText}>Explainable: Each response should include details on the <b>Thought Process</b> that was used</span>
                                </span>
                            </span>
                            <span className={styles.chatEmptyObjectives}>
                                <i>Though the Accelerator is focused on the key areas above, human oversight to confirm accuracy is crucial. 
                                All responses from the system must be verified with the citations provided. 
                                The responses are only as accurate as the data provided.</i>
                            </span>
                            <h2 className={styles.chatEmptyStateSubtitle}>Ask anything or try an example</h2>
                            <ExampleList onExampleClicked={onExampleClicked} />
                        </div>
                    ) : (
                        <div className={styles.chatMessageStream}>
                            {answers.map((answer, index) => (
                                <div key={index}>
                                    <UserChatMessage message={answer[0]} />
                                    <div className={styles.chatMessageGpt}>
                                        <Answer
                                            key={index}
                                            answer={answer[1]}
                                            isSelected={selectedAnswer === index && activeAnalysisPanelTab !== undefined}
                                            onCitationClicked={(c, s, p) => onShowCitation(c, s, p, index)}
                                            onThoughtProcessClicked={() => onToggleTab(AnalysisPanelTabs.ThoughtProcessTab, index)}
                                            onSupportingContentClicked={() => onToggleTab(AnalysisPanelTabs.SupportingContentTab, index)}
                                            onFollowupQuestionClicked={q => makeApiRequest(q)}
                                            showFollowupQuestions={useSuggestFollowupQuestions && answers.length - 1 === index}
                                            onAdjustClick={() => setIsConfigPanelOpen(!isConfigPanelOpen)}
                                            onRegenerateClick={() => makeApiRequest(answers[index][0])}
                                        />
                                    </div>
                                </div>
                            ))}
                            {isLoading && (
                                <>
                                    <UserChatMessage message={lastQuestionRef.current} />
                                    <div className={styles.chatMessageGptMinWidth}>
                                        <AnswerLoading />
                                    </div>
                                </>
                            )}
                            {error ? (
                                <>
                                    <UserChatMessage message={lastQuestionRef.current} />
                                    <div className={styles.chatMessageGptMinWidth}>
                                        <AnswerError error={error.toString()} onRetry={() => makeApiRequest(lastQuestionRef.current)} />
                                    </div>
                                </>
                            ) : null}
                            <div ref={chatMessageStreamEnd} />
                        </div>
                    )}

                    <div className={styles.chatInput}>
                        <QuestionInput
                            clearOnSend
                            placeholder="Type a new question (e.g. Who are Microsoft's top executives, provided as a table?)"
                            disabled={isLoading}
                            onSend={question => makeApiRequest(question)}
                            onAdjustClick={() => setIsConfigPanelOpen(!isConfigPanelOpen)}
                            onInfoClick={() => setIsInfoPanelOpen(!isInfoPanelOpen)}
                            showClearChat={true}
                            onClearClick={clearChat}
                            onRegenerateClick={() => makeApiRequest(lastQuestionRef.current)}
                        />
                    </div>
                </div>

                {answers.length > 0 && activeAnalysisPanelTab && (
                    <AnalysisPanel
                        className={styles.chatAnalysisPanel}
                        activeCitation={activeCitation}
                        sourceFile={activeCitationSourceFile}
                        pageNumber={activeCitationSourceFilePageNumber}
                        onActiveTabChanged={x => onToggleTab(x, selectedAnswer)}
                        citationHeight="760px"
                        answer={answers[selectedAnswer][1]}
                        activeTab={activeAnalysisPanelTab}
                    />
                )}

                <Panel
                    headerText="Configure answer generation"
                    isOpen={isConfigPanelOpen}
                    isBlocking={false}
                    onDismiss={() => setIsConfigPanelOpen(false)}
                    closeButtonAriaLabel="Close"
                    onRenderFooterContent={() => <DefaultButton onClick={() => setIsConfigPanelOpen(false)}>Close</DefaultButton>}
                    isFooterAtBottom={true}
                >
                            <SpinButton
                                className={styles.chatSettingsSeparator}
                                label="Retrieve this many documents from search:"
                                min={1}
                                max={50}
                                defaultValue={retrieveCount.toString()}
                                onChange={onRetrieveCountChange}
                                disabled={approach.toString() == Approaches.GPTDirect.toString()}
                            />
                            <Checkbox
                                className={styles.chatSettingsSeparator}
                                checked={useSuggestFollowupQuestions}
                                label="Suggest follow-up questions"
                                onChange={onUseSuggestFollowupQuestionsChange}
                            />

                            <TextField className={styles.chatSettingsSeparator} defaultValue={userPersona} label="User Persona" onChange={onUserPersonaChange} />
                            <TextField className={styles.chatSettingsSeparator} defaultValue={systemPersona} label="System Persona" onChange={onSystemPersonaChange} />
                            <ResponseLengthButtonGroup className={styles.chatSettingsSeparator} onClick={onResponseLengthChange} defaultValue={responseLength}/>
                            <ResponseTempButtonGroup className={styles.chatSettingsSeparator} onClick={onResponseTempChange} defaultValue={responseTemp}/>
<<<<<<< HEAD
                            <ApproachesButtonGroup className={styles.chatSettingsSeparator} onClick={onApproachChange} defaultValue={approach}/>
=======
                            <Separator className={styles.chatSettingsSeparator}>Filter Search Results by</Separator>
                            <FolderPicker allowFolderCreation={false} onSelectedKeyChange={onSelectedKeyChanged} preSelectedKeys={selectedFolders}/>
                            <TagPickerInline allowNewTags={false} onSelectedTagsChange={onSelectedTagsChange} preSelectedTags={selectedTags}/>
>>>>>>> 2c68ceb1
                </Panel>

                <Panel
                    headerText="Information"
                    isOpen={isInfoPanelOpen}
                    isBlocking={false}
                    onDismiss={() => setIsInfoPanelOpen(false)}
                    closeButtonAriaLabel="Close"
                    onRenderFooterContent={() => <DefaultButton onClick={() => setIsInfoPanelOpen(false)}>Close</DefaultButton>}
                    isFooterAtBottom={true}                >
                        <div className={styles.resultspanel}>
                            <InfoContent/>
                        </div>
                </Panel>
            </div>
        </div>
    );
};

export default Chat;<|MERGE_RESOLUTION|>--- conflicted
+++ resolved
@@ -430,13 +430,11 @@
                             <TextField className={styles.chatSettingsSeparator} defaultValue={systemPersona} label="System Persona" onChange={onSystemPersonaChange} />
                             <ResponseLengthButtonGroup className={styles.chatSettingsSeparator} onClick={onResponseLengthChange} defaultValue={responseLength}/>
                             <ResponseTempButtonGroup className={styles.chatSettingsSeparator} onClick={onResponseTempChange} defaultValue={responseTemp}/>
-<<<<<<< HEAD
                             <ApproachesButtonGroup className={styles.chatSettingsSeparator} onClick={onApproachChange} defaultValue={approach}/>
-=======
+
                             <Separator className={styles.chatSettingsSeparator}>Filter Search Results by</Separator>
                             <FolderPicker allowFolderCreation={false} onSelectedKeyChange={onSelectedKeyChanged} preSelectedKeys={selectedFolders}/>
                             <TagPickerInline allowNewTags={false} onSelectedTagsChange={onSelectedTagsChange} preSelectedTags={selectedTags}/>
->>>>>>> 2c68ceb1
                 </Panel>
 
                 <Panel
