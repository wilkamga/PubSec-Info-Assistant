// Copyright (c) Microsoft Corporation.
// Licensed under the MIT license.

import { CheckboxVisibility, DetailsList, DetailsListLayoutMode, IColumn, mergeStyles } from '@fluentui/react';
import classNames from "classnames";
import { nanoid } from "nanoid";
import { ReactNode, useCallback, useEffect, useMemo, useRef, useState } from "react";
import { DropZone } from "./drop-zone"
import styles from "./file-picker.module.css";
import { FilesList } from "./files-list";
import cstyle from "./Tda.module.css" 
import Papa from "papaparse";
<<<<<<< HEAD
import { postCsv, processCsvAgentResponse, getCsvAnalysis, refresh, streamCsvData } from "../../api";
=======
import { postCsv, processCsvAgentResponse, getCsvAnalysis, refresh, getTempImages } from "../../api";
>>>>>>> f305aa18
import { Accordion, Card, Button } from 'react-bootstrap';
import ReactMarkdown from "react-markdown";
import estyles from "../../components/Example/Example.module.css";
import { Example } from "../../components/Example";
import { DocumentDataFilled, SparkleFilled, TableSearchFilled } from "@fluentui/react-icons";


interface Props {
  folderPath: string;
  tags: string[];
}

const Tda = ({folderPath, tags}: Props) => {
  const [files, setFiles] = useState<any>([]);
  const [progress, setProgress] = useState(0);
  const [uploadStarted, setUploadStarted] = useState(false);
  const folderName = folderPath;
  const tagList = tags;
  const [fileUploaded, setFileUploaded] = useState(false);
  const [output, setOutput] = useState(['']);
  const [otherq, setOtherq] = useState('');
  const [selectedQuery, setSelectedQuery] = useState('');
  const [dataFrame, setDataFrame] = useState<object[]>([]);
  const [loading, setLoading] = useState(false);
  const [inputValue, setInputValue] = useState("");
  const [base64Images, setBase64Images] = useState<string[]>([]);
  const [fileu, setFile] = useState<File | null>(null);
  const [images, setImages] = useState<string[]>([]);


<<<<<<< HEAD
=======
  type ExampleModel = {
    text: string;
    value: string;
};
>>>>>>> f305aa18

const EXAMPLES: ExampleModel[] = [
    { text: "How many rows are there?", value: "rows" },
    { text: "What are the data types of each column?", value: "dataType" },
    { text: "Are there any missing values in the dataset?", value: "missingValues" },
    { text: "What are the summary statistics for categorical data?", value: "summaryStats" }
];

interface Props {
    onExampleClicked: (value: string) => void;
}

const fetchImages = async () => {
  console.log('fetchImages called');
  const tempImages = await getTempImages();
  console.log('tempImages:', tempImages);
  setImages(tempImages);
  console.log('images:', images);
};
  const setOtherQ = (selectedQuery: string) => {
    if (inputValue != "") {
      return inputValue;
    }
    return selectedQuery;
  };

  const [eventSource, setEventSource] = useState<EventSource | null>(null);

  const handleAnalysis = async () => {
    setOutput(['']);
    setLoading(true);
<<<<<<< HEAD
    try {
      const query = setOtherQ(selectedQuery);
      if (eventSource) {
        eventSource.close();
=======
    let lastError;
  
    for (let i = 0; i < retries; i++) {
      try {
        const query = setOtherQ(selectedQuery);
        if (fileu) {
          const solve = await getCsvAnalysis(query, fileu);
          let outputString = '';
          solve.forEach((item) => {
            outputString += item + '\n';
            console.log(item);
          });
          setLoading(false);
          setOutput(outputString);
          fetchImages();
          return;  // If everything is successful, return from the function
        } else {
          setOutput("no file has been uploaded.")
          setLoading(false);
          return;
        }
      } catch (error) {
        lastError = error;
>>>>>>> f305aa18
      }
      if (fileu) {
      const newEventSource = streamCsvData(query, fileu, (data) => {
        setOutput((prevOutput) => [...prevOutput, data]);
      });
      setEventSource(newEventSource);
    } else {
      setOutput(["no file file has been uploaded."])
      setLoading(false);
    }
    } catch (error) {
        console.log(error);
    } finally {+
        setLoading(false);
    }
  };
  useEffect(() => {
      return () => {
        if (eventSource) {
          eventSource.close();
        }
      };
    }, [eventSource]);

    // Handle the analysis here
  
  
  const handleAnswer = async () => {
    let lastError;
    const retries: number = 3;
    for (let i = 0; i < retries; i++) {
      try {
        const query = setOtherQ(selectedQuery);
        setOutput(['']);
        setLoading(true);
        if (fileu) {
          const result = await processCsvAgentResponse(query, fileu);
          setLoading(false);
<<<<<<< HEAD
          setOutput([result.toString()]);
=======
          setOutput(result.toString());
          fetchImages();
>>>>>>> f305aa18
          return;

        }
        else {
          setOutput(["no file file has been uploaded."])
          setLoading(false);
        }
      } catch (error) {
        lastError = error;
      }
    }
  // If the code reaches here, all retries have failed. Handle the error as needed.
    console.error(lastError);
    setLoading(false);
    setOutput(['An error occurred.']);
  };

  // handler called when files are selected via the Dropzone component

  const handleQueryChange = (value: string) => {
    setSelectedQuery(value);
    // Handle the selected query here
};
  
  const handleOnChange = useCallback((files: any) => {
    let filesArray = Array.from(files);
  
    filesArray = filesArray.filter((file: any) => file.type === 'text/csv');
  
    filesArray = filesArray.map((file: any) => ({
      id: nanoid(),
      file
    }));
  
    setFiles(filesArray as any);
    setProgress(0);
    setUploadStarted(false);
  }, []);

  // handle for removing files form the files list view
  const handleClearFile = useCallback((id: any) => {
    setFiles((prev: any) => prev.filter((file: any) => file.id !== id));
  }, []);

  // whether to show the progress bar or not
  const canShowProgress = useMemo(() => files.length > 0, [files.length]);

  // execute the upload operation
  const handleUpload = useCallback(async () => {
    try {
      setFile(null);
      const data = new FormData();
      console.log("files", files);
      setUploadStarted(true);
      files.forEach(async (indexedFile: any) => {  
          var file = indexedFile.file as File;
            Papa.parse(file, {
              header: true,
              dynamicTyping: true,
              complete: async function(results) {
                data.append("file", file);
                console.log("Finished:", results.data);
                // Here, results.data is your dataframe
                // You can set it in your state like this:
                setDataFrame(results.data as object[]);
                try {               
                  const response = await postCsv(file).then((response) => {
                    setProgress(100);
                    setFileUploaded(true);
                    console.log('Response from server:', response);
                  }).catch((error) => {console.log(error);}); 
                  
                } catch (error) {
                  console.error('Error posting CSV:', error);
                }
              }
            });
            setFile(file)
      });
    } catch (error) {
      console.error('Error uploading files: ', error);
    }
  }, [files]);

// set progress to zero when there are no files
  useEffect(() => {
    if (files.length < 1) {
      setProgress(0);
    }
  }, [files.length]);

  // set uploadStarted to false when the upload is complete
  useEffect(() => {
    if (progress === 100) {
      setUploadStarted(false);
    }
  }, [progress]);


  const firstRender = useRef(true);

  useEffect(() => {
      if (firstRender.current) {
          // Skip the effect on the first render
          firstRender.current = false;
      } else {
        if (fileu) {
          handleAnswer();
        }
        else {
          setOutput("no file file has been uploaded.")
          setLoading(false);
        }
      }
  }, [selectedQuery]);
  let indexLength = 0;
if (dataFrame.length > 0) {
  for (let i = 0; i < dataFrame.length; i++) {
    const length = String(i).length;
    if (length > indexLength) {
      indexLength = length;
    }
  }
}
 

  const columnLengths: { [key: string]: number } = dataFrame.reduce((lengths: { [key: string]: number }, row: Record<string, any>) => {
    Object.keys(row).forEach((key) => {
      const valueLength = Math.max(String(row[key]).length, key.length);
      if (!lengths[key] || valueLength > lengths[key]) {
        lengths[key] = valueLength;
      }
    });
    return lengths;
  }, Object.keys(dataFrame[0] || {}).reduce((lengths: { [key: string]: number }, key: string) => {
    lengths[key] = key.length;
    return lengths;
  }, {} as { [key: string]: number }));
  const columns: IColumn[] = [
    {
      key: 'index',
      name: '',
      fieldName: 'index',
      minWidth: indexLength * 8,
      maxWidth: indexLength * 8,
      isResizable: true,
    },
    // Add more columns dynamically based on the dataFrame
    ...Object.keys(dataFrame[0] || {}).map((key) => ({
      key,
      name: key,
      fieldName: key,
      minWidth: columnLengths[key] * 8,
      maxWidth: columnLengths[key] * 8,
      isResizable: true,
    })),
  ];
  
  const items = dataFrame.map((row, index) => ({ index, ...row }));

  const uploadComplete = useMemo(() => progress === 100, [progress]);


  return (<div className={cstyle.contentArea} >
    <div className={cstyle.App} >
    <TableSearchFilled fontSize={"6rem"} primaryFill={"#7719aa"} aria-hidden="true" aria-label="Supported File Types" />
    <h1 className={cstyle.EmptyStateTitle}>
      Tabular Data Assistant
    </h1>
    <span className={styles.chatEmptyObjectives}>
      <i className={cstyle.centertext}>Information Assistant uses AI. Check for mistakes.</i> <a href="https://github.com/microsoft/PubSec-Info-Assistant/blob/main/docs/transparency.md" target="_blank" rel="noopener noreferrer"> Transparency Note</a>
    </span>
    
    
    <div className={cstyle.centeredContainer}>
    <h2 className={styles.EmptyStateTitle}>Supported file types</h2>


    <DocumentDataFilled fontSize={"40px"} primaryFill={"#7719aa"} aria-hidden="true" aria-label="Data" />
            <span className={cstyle.EmptyObjectivesListItemText}><b>Data</b><br />
                csv
            </span>
    <br />
    <div className={styles.wrapper}>
      
      {/* canvas */}
      <div className={styles.canvas_wrapper}>
        <DropZone onChange={handleOnChange} accept={files} />
      </div>

      {/* files listing */}
      {files.length ? (
        <div className={styles.files_list_wrapper}>
          <FilesList
            files={files}
            onClear={handleClearFile}
            uploadComplete={uploadComplete}
          />
        </div>
      ) : null}

      {/* progress bar */}
      {canShowProgress ? (
        <div className={styles.files_list_progress_wrapper}>
          <progress value={progress} max={100} style={{ width: "100%" }} />
        </div>
      ) : null}

      {/* upload button */}
      {files.length ? (
        <button
          onClick={handleUpload}
          className={classNames(
            styles.upload_button,
            uploadComplete || uploadStarted ? styles.disabled : ""
          )}
          aria-label="upload files"
        >
          {`Upload ${files.length} Files`}
        </button>
      ) : null}
    </div>
    
    <p>Select an example query:</p>
    <div >
        <ul className={estyles.examplesNavList}>
            {EXAMPLES.map((x, i) => (
                <li key={i}>
                    <Example text={x.text} value={x.value} onClick={handleQueryChange} />
                </li>
            ))}
        </ul>
    <div >
    
    <br></br>
    <p>Ask a question about your CSV:</p>
    <input
      className={cstyle.inputField}
      type="text"
      placeholder="Enter your query"
      value={inputValue}
      onChange={(e) => setInputValue(e.target.value)}
    />
     <div className={cstyle.buttonContainer}>
    <Button variant="secondary" onClick={handleAnalysis}>Here is my analysis</Button>
    <Button variant="secondary" onClick={handleAnswer}>Show me the answer</Button>
    </div>
    {loading && <div className="spinner">Loading...</div>}
    { output !== '' && (
      <div style={{width: '100%'}}>
        <h2>Tabular Data Assistant Response:</h2>
        <ReactMarkdown>{output}</ReactMarkdown>
        <h2>Generated Images:</h2>
        <div>
          {images.length > 0 ? (
            images.map((image, index) => (
              <img 
                key={index} 
                src={`data:image/png;base64,${image}`} 
                alt={`Temp Image ${index}`} 
                style={{maxWidth: '100%'}} 
              />
            ))
          ) : (
            <p>No images generated</p>
          )}
        </div>
        <div className={cstyle.raiwarning}>AI-generated content may be incorrect</div>

      </div>
    )}
      </div>
      </div>
      
      
    </div>
    
    <div className={cstyle.centeredContainer}>
    <details style={{ width: '100%' }}>
  <summary>See Dataframe</summary>
  <div style={{ width: '100%', height: '500px', overflow: 'auto', direction: 'rtl'  }}>
  <div style={{ direction: 'ltr' }}>
  <DetailsList
  items={items}
  className={cstyle.mydetailslist}
  columns={columns}
  setKey="set"
  layoutMode={DetailsListLayoutMode.justified}
  selectionPreservedOnEmptyClick={true}
  checkboxVisibility={CheckboxVisibility.hidden}
/>
</div>
  </div>
</details>
    </div>
    </div>
<<<<<<< HEAD
    {loading && <div className="spinner">Loading...</div>}
    { output && (
      <div style={{width: '100%'}}>
        <h2>Tabular Data Assistant Response:</h2>
        <div>
          {output.map((item, index) => (
            <ReactMarkdown key={index} children={item} />
            ))}
        </div>
      </div>
    )}
</div>

=======
>>>>>>> f305aa18
</div>
  );
};

export { Tda };<|MERGE_RESOLUTION|>--- conflicted
+++ resolved
@@ -10,11 +10,7 @@
 import { FilesList } from "./files-list";
 import cstyle from "./Tda.module.css" 
 import Papa from "papaparse";
-<<<<<<< HEAD
-import { postCsv, processCsvAgentResponse, getCsvAnalysis, refresh, streamCsvData } from "../../api";
-=======
-import { postCsv, processCsvAgentResponse, getCsvAnalysis, refresh, getTempImages } from "../../api";
->>>>>>> f305aa18
+import { postCsv, processCsvAgentResponse, getCsvAnalysis, refresh, getTempImages, streamCsvData } from "../../api";
 import { Accordion, Card, Button } from 'react-bootstrap';
 import ReactMarkdown from "react-markdown";
 import estyles from "../../components/Example/Example.module.css";
@@ -45,13 +41,10 @@
   const [images, setImages] = useState<string[]>([]);
 
 
-<<<<<<< HEAD
-=======
   type ExampleModel = {
     text: string;
     value: string;
 };
->>>>>>> f305aa18
 
 const EXAMPLES: ExampleModel[] = [
     { text: "How many rows are there?", value: "rows" },
@@ -83,42 +76,18 @@
   const handleAnalysis = async () => {
     setOutput(['']);
     setLoading(true);
-<<<<<<< HEAD
     try {
       const query = setOtherQ(selectedQuery);
       if (eventSource) {
         eventSource.close();
-=======
-    let lastError;
-  
-    for (let i = 0; i < retries; i++) {
-      try {
-        const query = setOtherQ(selectedQuery);
-        if (fileu) {
-          const solve = await getCsvAnalysis(query, fileu);
-          let outputString = '';
-          solve.forEach((item) => {
-            outputString += item + '\n';
-            console.log(item);
-          });
-          setLoading(false);
-          setOutput(outputString);
-          fetchImages();
-          return;  // If everything is successful, return from the function
-        } else {
-          setOutput("no file has been uploaded.")
-          setLoading(false);
-          return;
-        }
-      } catch (error) {
-        lastError = error;
->>>>>>> f305aa18
       }
       if (fileu) {
+      setLoading(false);
       const newEventSource = streamCsvData(query, fileu, (data) => {
         setOutput((prevOutput) => [...prevOutput, data]);
       });
       setEventSource(newEventSource);
+      fetchImages();
     } else {
       setOutput(["no file file has been uploaded."])
       setLoading(false);
@@ -151,12 +120,7 @@
         if (fileu) {
           const result = await processCsvAgentResponse(query, fileu);
           setLoading(false);
-<<<<<<< HEAD
           setOutput([result.toString()]);
-=======
-          setOutput(result.toString());
-          fetchImages();
->>>>>>> f305aa18
           return;
 
         }
@@ -267,7 +231,7 @@
           handleAnswer();
         }
         else {
-          setOutput("no file file has been uploaded.")
+          setOutput(["no file file has been uploaded."])
           setLoading(false);
         }
       }
@@ -405,10 +369,14 @@
     <Button variant="secondary" onClick={handleAnswer}>Show me the answer</Button>
     </div>
     {loading && <div className="spinner">Loading...</div>}
-    { output !== '' && (
+    { output  && (
       <div style={{width: '100%'}}>
         <h2>Tabular Data Assistant Response:</h2>
-        <ReactMarkdown>{output}</ReactMarkdown>
+        <div>
+          {output.map((item, index) => (
+            <ReactMarkdown key={index} children={item} />
+            ))}
+        </div>
         <h2>Generated Images:</h2>
         <div>
           {images.length > 0 ? (
@@ -453,22 +421,6 @@
 </details>
     </div>
     </div>
-<<<<<<< HEAD
-    {loading && <div className="spinner">Loading...</div>}
-    { output && (
-      <div style={{width: '100%'}}>
-        <h2>Tabular Data Assistant Response:</h2>
-        <div>
-          {output.map((item, index) => (
-            <ReactMarkdown key={index} children={item} />
-            ))}
-        </div>
-      </div>
-    )}
-</div>
-
-=======
->>>>>>> f305aa18
 </div>
   );
 };
