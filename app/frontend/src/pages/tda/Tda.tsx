--- conflicted
+++ resolved
@@ -10,11 +10,7 @@
 import { FilesList } from "./files-list";
 import cstyle from "./Tda.module.css" 
 import Papa from "papaparse";
-<<<<<<< HEAD
-import { postCsv, processCsvAgentResponse, getCsvAnalysis, refresh, getTempImages, streamCsvData } from "../../api";
-=======
 import {postTd, processCsvAgentResponse, refresh, getTempImages, streamTdData } from "../../api";
->>>>>>> 2d7f22a3
 import { Accordion, Card, Button } from 'react-bootstrap';
 import ReactMarkdown from "react-markdown";
 import estyles from "../../components/Example/Example.module.css";
@@ -37,7 +33,7 @@
   const folderName = folderPath;
   const tagList = tags;
   const [fileUploaded, setFileUploaded] = useState(false);
-  const [output, setOutput] = useState(['']);
+  const [output, setOutput] = useState('');
   const [otherq, setOtherq] = useState('');
   const [selectedQuery, setSelectedQuery] = useState('');
   const [dataFrame, setDataFrame] = useState<object[]>([]);
@@ -45,10 +41,7 @@
   const [inputValue, setInputValue] = useState("");
   const [fileu, setFile] = useState<File | null>(null);
   const [images, setImages] = useState<string[]>([]);
-<<<<<<< HEAD
-=======
   const eventSourceRef = useRef<EventSource | null>(null);
->>>>>>> 2d7f22a3
 
 
   type ExampleModel = {
@@ -72,8 +65,6 @@
   return query + ' . ' + qs;
 };
 
-<<<<<<< HEAD
-=======
 useEffect(() => {
   const intervalId = setInterval(() => {
     setDots(prevDots => (prevDots.length < 3 ? prevDots + '.' : ''));
@@ -82,7 +73,6 @@
   return () => clearInterval(intervalId); // Cleanup interval on component unmount
 }, [loading]);
 
->>>>>>> 2d7f22a3
 const fetchImages = async () => {
   console.log('fetchImages called');
   const tempImages = await getTempImages();
@@ -97,34 +87,6 @@
     return selectedQuery;
   };
 
-<<<<<<< HEAD
-  const [eventSource, setEventSource] = useState<EventSource | null>(null);
-
-  const handleAnalysis = () => {
-    setImages([])
-    setOutput(['']);
-    setLoading(true);
-    setTimeout(() => {
-      try {
-        const query = setOtherQ(selectedQuery);
-        if (eventSource) {
-          eventSource.close();
-        }
-        if (fileu) {
-          const newEventSource = streamCsvData(query, fileu, (data, complete) => {
-            setOutput((prevOutput) => {
-              setLoading(false);
-              return [...prevOutput, data];
-            });
-            if (complete) {
-              fetchImages();
-            }
-          });
-          setEventSource(newEventSource);
-          
-        } else {
-          setOutput(["no file file has been uploaded."])
-=======
   const handleAnalysis = () => {
     setImages([])
     setOutput('');
@@ -142,7 +104,6 @@
           setStreamKey(prevKey => prevKey + 1);
         } else {
           setOutput("no file file has been uploaded.")
->>>>>>> 2d7f22a3
           setLoading(false);
         }
       } catch (error) {
@@ -151,16 +112,6 @@
       }
     }, 0);
   };
-<<<<<<< HEAD
-  useEffect(() => {
-      return () => {
-        if (eventSource) {
-          eventSource.close();
-        }
-      };
-    }, [eventSource]);
-=======
->>>>>>> 2d7f22a3
 
     // Handle the analysis here
   
@@ -173,22 +124,18 @@
       try {
         setImages([])
         const query = setOtherQ(selectedQuery);
-        setOutput(['']);
+        setOutput('');
         setLoading(true);
         if (fileu) {
           const result = await processCsvAgentResponse(query, fileu);
           setLoading(false);
-<<<<<<< HEAD
-          setOutput(["",result.toString()]);
-=======
           setOutput(result.toString());
->>>>>>> 2d7f22a3
           fetchImages();
           return;
 
         }
         else {
-          setOutput(["no file file has been uploaded."])
+          setOutput("no file file has been uploaded.")
           setLoading(false);
         }
       } catch (error) {
@@ -198,7 +145,7 @@
   // If the code reaches here, all retries have failed. Handle the error as needed.
     console.error(lastError);
     setLoading(false);
-    setOutput(['An error occurred.']);
+    setOutput('An error occurred.');
   };
 
   // handler called when files are selected via the Dropzone component
@@ -295,7 +242,7 @@
           handleAnswer();
         }
         else {
-          setOutput(["","no file file has been uploaded."])
+          setOutput("no file file has been uploaded.")
           setLoading(false);
         }
       }
@@ -443,21 +390,11 @@
     <Button variant="secondary" onClick={handleAnswer}>Show me the answer</Button>
     </div>
     {loading && <div className="spinner">Loading...</div>}
-<<<<<<< HEAD
-    { output && output.length > 1 && (
-      <div style={{width: '100%'}}>
-        <h2>Tabular Data Assistant Response:</h2>
-        <div>
-          {output.map((item, index) => (
-            <ReactMarkdown key={index} children={item} />
-            ))}
-=======
     { (
       <div style={{width: '100%'}}>
         <h2>Tabular Data Assistant Response:</h2>
         <div>
           <CharacterStreamer key={streamKey} eventSource={eventSourceRef.current} classNames={cstyle.centeredAnswerContainer} nonEventString={output} onStreamingComplete={handleCloseEvent} typingSpeed={10} />
->>>>>>> 2d7f22a3
         </div>
         <h2>Generated Images:</h2>
         <div>
