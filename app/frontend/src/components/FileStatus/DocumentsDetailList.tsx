// Copyright (c) Microsoft Corporation.
// Licensed under the MIT license.

import { useState } from "react";
import { DetailsList, DetailsListLayoutMode, SelectionMode, IColumn, Selection, Label, Text, BaseSelectedItemsList } from "@fluentui/react";
import { TooltipHost } from '@fluentui/react';
import { retryFile } from "../../api";

import styles from "./DocumentsDetailList.module.css";

export interface IDocument {
    key: string;
    name: string;
    value: string;
    iconName: string;
    fileType: string;
    filePath: string;
    state: string;
    state_description: string;
    upload_timestamp: string;
    modified_timestamp: string;
}

interface Props {
    items: IDocument[];
    onFilesSorted?: (items: IDocument[]) => void;
}

export const DocumentsDetailList = ({ items, onFilesSorted}: Props) => {

    const onColumnClick = (ev: React.MouseEvent<HTMLElement>, column: IColumn): void => {
        const newColumns: IColumn[] = columns.slice();
        const currColumn: IColumn = newColumns.filter(currCol => column.key === currCol.key)[0];
        newColumns.forEach((newCol: IColumn) => {
            if (newCol === currColumn) {
                currColumn.isSortedDescending = !currColumn.isSortedDescending;
                currColumn.isSorted = true;
            } else {
                newCol.isSorted = false;
                newCol.isSortedDescending = true;
            }
        });
        const newItems = copyAndSort(items, currColumn.fieldName!, currColumn.isSortedDescending);
        items = newItems as IDocument[];
        setColumns(newColumns);
        onFilesSorted == undefined ? console.log("onFileSorted event undefined") : onFilesSorted(items);
    };

    function copyAndSort<T>(items: T[], columnKey: string, isSortedDescending?: boolean): T[] {
        const key = columnKey as keyof T;
        return items.slice(0).sort((a: T, b: T) => ((isSortedDescending ? a[key] < b[key] : a[key] > b[key]) ? 1 : -1));
    }

    function getKey(item: any, index?: number): string {
        return item.key;
    }

    function onItemInvoked(item: any): void {
        alert(`Item invoked: ${item.name}`);
    }

    function retryErroredFile(item: any): void {
        const result = retryFile(item.filePath);

        //item.state = "Queued"; 
    }

    const [columns, setColumns] = useState<IColumn[]> ([
        {
            key: 'column1',
            name: 'File Type',
            className: styles.fileIconCell,
            iconClassName: styles.fileIconHeaderIcon,
            ariaLabel: 'Column operations for File type, Press to sort on File type',
            iconName: 'Page',
            isIconOnly: true,
            fieldName: 'name',
            minWidth: 16,
            maxWidth: 16,
            onColumnClick: onColumnClick,
            onRender: (item: IDocument) => (
                <TooltipHost content={`${item.fileType} file`}>
                    <img src={"https://res-1.cdn.office.net/files/fabric-cdn-prod_20221209.001/assets/item-types/16/" + item.iconName + ".svg"} className={styles.fileIconImg} alt={`${item.fileType} file icon`} />
                </TooltipHost>
            ),
        },
        {
            key: 'column2',
            name: 'Name',
            fieldName: 'name',
            minWidth: 210,
            maxWidth: 350,
            isRowHeader: true,
            isResizable: true,
            sortAscendingAriaLabel: 'Sorted A to Z',
            sortDescendingAriaLabel: 'Sorted Z to A',
            onColumnClick: onColumnClick,
            data: 'string',
            isPadded: true,
        },
        {
            key: 'column3',
            name: 'State',
            fieldName: 'state',
            minWidth: 70,
            maxWidth: 90,
            isResizable: true,
            ariaLabel: 'Column operations for state, Press to sort by states',
            onColumnClick: onColumnClick,
            data: 'string',
<<<<<<< HEAD
            onRender: (item: IDocument) => (  
                <TooltipHost content={`${item.state} `}>  
                    <span>{item.state}</span>  
                    {item.state === 'Error' && <a href="javascript:void(0);" onClick={() => retryErroredFile(item)}> Retry File</a>}  
                </TooltipHost>  
            ), 
=======
            // onRender: (item: IDocument) => (
            //     <TooltipHost content={`${item.state_description} `}>
            //         <span>{item.state}</span>
            //     </TooltipHost>
            // ),
>>>>>>> 610eeba3
            isPadded: true,
        },
        {
            key: 'column4',
            name: 'Submitted On',
            fieldName: 'upload_timestamp',
            minWidth: 90,
            maxWidth: 120,
            isResizable: true,
            isCollapsible: true,
            ariaLabel: 'Column operations for submitted on date, Press to sort by submitted date',
            data: 'string',
            onColumnClick: onColumnClick,
            onRender: (item: IDocument) => {
                return <span>{item.upload_timestamp}</span>;
            },
            isPadded: true,
        },
        {
            key: 'column5',
            name: 'Last Updated',
            fieldName: 'modified_timestamp',
            minWidth: 90,
            maxWidth: 120,
            isResizable: true,
            isSorted: true,
            isSortedDescending: false,
            sortAscendingAriaLabel: 'Sorted Oldest to Newest',
            sortDescendingAriaLabel: 'Sorted Newest to Oldest',
            isCollapsible: true,
            ariaLabel: 'Column operations for last updated on date, Press to sort by last updated date',
            data: 'number',
            onColumnClick: onColumnClick,
            onRender: (item: IDocument) => {
                return <span>{item.modified_timestamp}</span>;
            },
        },
        {
            key: 'column6',
            name: 'Status Detail',
            fieldName: 'state_description',
            minWidth: 90,
            maxWidth: 200,
            isResizable: true,
            isCollapsible: true,
            ariaLabel: 'Column operations for status detail',
            data: 'string',
<<<<<<< HEAD
            onColumnClick: onColumnClick,
            onRender: (item: IDocument) => (
                <TooltipHost content={`${item.state_description} `}>
                    <span>{item.state}</span>
                </TooltipHost>
            ),
=======
            onColumnClick: onColumnClick
>>>>>>> 610eeba3
        }
    ]);

    return (
        <div>
            <span className={styles.footer}>{"(" + items.length as string + ") records."}</span>
            <DetailsList
                items={items}
                compact={true}
                columns={columns}
                selectionMode={SelectionMode.none}
                getKey={getKey}
                setKey="none"
                layoutMode={DetailsListLayoutMode.justified}
                isHeaderVisible={true}
                onItemInvoked={onItemInvoked}
            />
            <span className={styles.footer}>{"(" + items.length as string + ") records."}</span>
        </div>
    );
}<|MERGE_RESOLUTION|>--- conflicted
+++ resolved
@@ -108,20 +108,12 @@
             ariaLabel: 'Column operations for state, Press to sort by states',
             onColumnClick: onColumnClick,
             data: 'string',
-<<<<<<< HEAD
             onRender: (item: IDocument) => (  
                 <TooltipHost content={`${item.state} `}>  
                     <span>{item.state}</span>  
                     {item.state === 'Error' && <a href="javascript:void(0);" onClick={() => retryErroredFile(item)}> Retry File</a>}  
                 </TooltipHost>  
             ), 
-=======
-            // onRender: (item: IDocument) => (
-            //     <TooltipHost content={`${item.state_description} `}>
-            //         <span>{item.state}</span>
-            //     </TooltipHost>
-            // ),
->>>>>>> 610eeba3
             isPadded: true,
         },
         {
@@ -169,16 +161,12 @@
             isCollapsible: true,
             ariaLabel: 'Column operations for status detail',
             data: 'string',
-<<<<<<< HEAD
             onColumnClick: onColumnClick,
             onRender: (item: IDocument) => (
                 <TooltipHost content={`${item.state_description} `}>
                     <span>{item.state}</span>
                 </TooltipHost>
             ),
-=======
-            onColumnClick: onColumnClick
->>>>>>> 610eeba3
         }
     ]);
 
