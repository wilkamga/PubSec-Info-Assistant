{
  "name": "frontend",
  "private": true,
  "version": "0.0.0",
  "type": "module",
  "scripts": {
    "dev": "vite",
    "build": "tsc && vite build",
    "watch": "tsc && vite build --watch"
  },
  "dependencies": {
    "@fluentui/react": "^8.105.3",
    "@fluentui/react-icons": "^2.0.195",
    "@react-spring/web": "^9.7.1",
    "dompurify": "^3.0.1",
    "react": "^18.2.0",
    "react-dom": "^18.2.0",
    "react-router-dom": "^6.8.1",
<<<<<<< HEAD
    "@azure/storage-blob": "^12.13.0",
    "axios": "^0.27.2",
    "classnames": "^2.3.1",
    "nanoid": "3.3.4",
    "prop-types": "15.8.1"
=======
    "react-bootstrap": "^2.7.4"
>>>>>>> 599a170f
  },
  "devDependencies": {
    "@types/dompurify": "^2.4.0",
    "@types/react": "^18.0.27",
    "@types/react-dom": "^18.0.10",
    "@vitejs/plugin-react": "^3.1.0",
    "prettier": "^2.8.3",
    "typescript": "^4.9.3",
    "vite": "^4.1.0",
    "postcss-nesting": "^11.2.2"
  }
}<|MERGE_RESOLUTION|>--- conflicted
+++ resolved
@@ -16,15 +16,12 @@
     "react": "^18.2.0",
     "react-dom": "^18.2.0",
     "react-router-dom": "^6.8.1",
-<<<<<<< HEAD
     "@azure/storage-blob": "^12.13.0",
     "axios": "^0.27.2",
     "classnames": "^2.3.1",
     "nanoid": "3.3.4",
-    "prop-types": "15.8.1"
-=======
+    "prop-types": "15.8.1",
     "react-bootstrap": "^2.7.4"
->>>>>>> 599a170f
   },
   "devDependencies": {
     "@types/dompurify": "^2.4.0",
