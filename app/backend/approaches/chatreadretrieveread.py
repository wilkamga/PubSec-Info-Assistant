--- conflicted
+++ resolved
@@ -340,8 +340,7 @@
             )
             return source_file + "?" + sas_token
         except Exception as error:
-<<<<<<< HEAD
-            logging.exception("Unable to parse source file name: " + str(error) + "")
+            logging.error(f"Unable to parse source file name: {str(error)}")
             return ""
     
     def get_prompt_template(self) -> PromptTemplate:      
@@ -393,8 +392,4 @@
         {'role': template.Assistant, 'content': 'Several steps are being taken to promote energy conservation including reducing energy consumption, increasing energy efficiency, and increasing the use of renewable energy sources.Citations[info1.json]'}
         ]
 
-        return template
-=======
-            logging.error(f"Unable to parse source file name: {str(error)}")
-            return ""
->>>>>>> 8e27d35d
+        return template