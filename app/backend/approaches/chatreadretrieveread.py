--- conflicted
+++ resolved
@@ -147,11 +147,10 @@
 
         # STEP 3: Generate a contextual and content-specific answer using the search results and chat history
         completion = openai.Completion.create(
-<<<<<<< HEAD
             engine=self.chatgpt_deployment,
             prompt=prompt,
-            temperature=overrides.get("temperature") or 0.7,
-            max_tokens=1024,
+            temperature=float(overrides.get("response_temp")) or 0.7,
+            max_tokens=int(overrides.get("response_length")) or 1024,
             n=1,
             stop=["<|im_end|>", "<|im_start|>"]
         )
@@ -162,18 +161,7 @@
             "thoughts": f"Searched for:<br>{q}<br><br>Prompt:<br>" + prompt.replace('\n', '<br>'),
             "citation_lookup": citation_lookup
         }
-
-=======
-            engine=self.chatgpt_deployment, 
-            prompt=prompt, 
-            temperature=float(overrides.get("response_temp")) or 0.7, 
-            max_tokens=int(overrides.get("response_length")) or 1024, 
-            n=1, 
-            stop=["<|im_end|>", "<|im_start|>"])
-
-        return {"data_points": data_points, "answer": completion.choices[0].text, "thoughts": f"Searched for:<br>{q}<br><br>Prompt:<br>" + prompt.replace('\n', '<br>'), "citation_lookup": citation_lookup}
-    
->>>>>>> b5eac6d3
+      
     def get_chat_history_as_text(self, history, include_last_turn=True, approx_max_tokens=1000) -> str:
         history_text = ""
         for h in reversed(history if include_last_turn else history[:-1]):
@@ -183,8 +171,4 @@
             if len(history_text) > approx_max_tokens * 4:
                 break
         return history_text
-
-
-
-    
-   +      