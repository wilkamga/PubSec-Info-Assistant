--- conflicted
+++ resolved
@@ -1,8 +1,5 @@
-<<<<<<< HEAD
-=======
 # Copyright (c) Microsoft Corporation.
 # Licensed under the MIT license.
->>>>>>> 9f9835b0
 
 #Turn warnings off
 import warnings
