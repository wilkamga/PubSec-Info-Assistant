# Copyright (c) Microsoft Corporation.
# Licensed under the MIT license.


import re
import urllib.parse
from typing import Any, Sequence
import openai
from approaches.chatreadretrieveread import ChatReadRetrieveReadApproach
from approaches.approach import Approach
from azure.search.documents import SearchClient  
from core.messagebuilder import MessageBuilder
from azure.storage.blob import (
    BlobServiceClient
)
from core.modelhelper import get_token_limit

class CompareWebWithWork(Approach):
    """
    Approach for comparing and contrasting generative response answers based on web search results vs. based on work search results.
    """

    COMPARATIVE_SYSTEM_MESSAGE_CHAT_CONVERSATION = """You are an Azure OpenAI Completion system. Your persona is {systemPersona}. User persona is {userPersona}.
    Compare and contrast the answers provided below from two sources of data. The first source is Web where data is retrieved from an internet search while the second source is Work where internal data indexed using a RAG pattern.
    Only explain the differences between the two sources and nothing else. Do not provide personal opinions or assumptions.
    Only answer in the language {query_term_language}.
    If you cannot find answer in below sources, respond with I am not sure. Do not provide personal opinions or assumptions.

    {follow_up_questions_prompt}
    """

    COMPARATIVE_RESPONSE_PROMPT_FEW_SHOTS = [
        # {"role": Approach.USER ,'content': 'I am looking for comparative information on an answer based on Web search results and want to compare against an answer based on Work internal documents'},
        # {'role': Approach.ASSISTANT, 'content': 'User is looking to compare an answer based on Web search results against an answer based on Work internal documents.'}
        {"role": Approach.USER, 'content': 'I am looking to compare and contrast answers obtained from both web search results and internal work documents.'},
        {'role': Approach.ASSISTANT, 'content': 'User wants to compare and contrast responses from both web search results and internal work documents.'},
        {"role": Approach.USER, 'content': "Even if one of the sources doesn't provide a definite answer, I still want to compare and contrast the available information."},
        {'role': Approach.ASSISTANT, 'content': "User emphasizes the importance of comparing and contrasting data even if one of the sources is uncertain about the answer."}
    ]
    
    work_citations = {}

    def __init__(
        self,
        search_client: SearchClient,
        oai_service_name: str,
        oai_service_key: str,
        chatgpt_deployment: str,
        source_file_field: str,
        content_field: str,
        page_number_field: str,
        chunk_file_field: str,
        content_storage_container: str,
        blob_client: BlobServiceClient,
        query_term_language: str,
        model_name: str,
        model_version: str,
        target_embedding_model: str,
        enrichment_appservice_url: str,
        target_translation_language: str,
        enrichment_endpoint:str,
        enrichment_key:str,
        azure_ai_translation_domain: str,
        use_semantic_reranker: bool
    ):
        self.search_client = search_client
        self.chatgpt_deployment = chatgpt_deployment
        self.source_file_field = source_file_field
        self.content_field = content_field
        self.page_number_field = page_number_field
        self.chunk_file_field = chunk_file_field
        self.content_storage_container = content_storage_container
        self.blob_client = blob_client
        self.query_term_language = query_term_language
        self.chatgpt_token_limit = get_token_limit(model_name)
        self.escaped_target_model = re.sub(r'[^a-zA-Z0-9_\-.]', '_', target_embedding_model)
        self.target_translation_language=target_translation_language
        self.enrichment_endpoint=enrichment_endpoint
        self.enrichment_key=enrichment_key
        self.oai_service_name = oai_service_name
        self.oai_service_key = oai_service_key
        self.model_name = model_name
        self.model_version = model_version
        self.enrichment_appservice_url = enrichment_appservice_url
        self.azure_ai_translation_domain = azure_ai_translation_domain
        self.use_semantic_reranker = use_semantic_reranker

    async def run(self, history: Sequence[dict[str, str]], overrides: dict[str, Any], web_citation_lookup: dict[str, Any]) -> Any:
        """
        Runs the approach to compare and contrast answers from internal data and Web Search results.

        Args:
            history (Sequence[dict[str, str]]): The conversation history.
            overrides (dict[str, Any]): The overrides for the approach.

        Returns:
            Any: The result of the approach.
        """
        chat_rrr_approach = ChatReadRetrieveReadApproach(
                                    self.search_client,
                                    self.oai_service_name,
                                    self.oai_service_key,
                                    self.chatgpt_deployment,
                                    self.source_file_field,
                                    self.content_field,
                                    self.page_number_field,
                                    self.chunk_file_field,
                                    self.content_storage_container,
                                    self.blob_client,
                                    self.query_term_language,
                                    self.model_name,
                                    self.model_version,
                                    self.escaped_target_model,
                                    self.enrichment_appservice_url,
                                    self.target_translation_language,
                                    self.enrichment_endpoint,
                                    self.enrichment_key,
                                    self.azure_ai_translation_domain,
                                    self.use_semantic_reranker
                                )
        rrr_response = await chat_rrr_approach.run(history, overrides, {})
        
<<<<<<< HEAD

        self.work_citations = rrr_response.get("work_citation_lookup")

        user_query = history[-1].get("user")
        web_answer = next((obj['bot'] for obj in reversed(history) if 'bot' in obj))
=======
       
        self.citations = rrr_response.get("citation_lookup")

        user_query = history[-1].get("user")
        web_answer = next((obj['bot'] for obj in reversed(history) if 'bot' in obj), None)
>>>>>>> 0e0c116f
        user_persona = overrides.get("user_persona", "")
        system_persona = overrides.get("system_persona", "")
        response_length = int(overrides.get("response_length") or 1024)

        # Step 2: Contruct the comparative system message with passed Rag response and Bing Search Response from above approach
        bing_compare_query = user_query + " Web search results:\n" + web_answer + "\n\n" + "Work internal Documents:\n" + rrr_response.get("answer") + "\n\n"

        messages = self.get_messages_builder(
            self.COMPARATIVE_SYSTEM_MESSAGE_CHAT_CONVERSATION.format(
                query_term_language=self.query_term_language,
                follow_up_questions_prompt='',
                response_length_prompt=self.get_response_length_prompt_text(
                    response_length
                ),
                userPersona=user_persona,
                systemPersona=system_persona,
            ),
            self.model_name,
            bing_compare_query,
            self.COMPARATIVE_RESPONSE_PROMPT_FEW_SHOTS,
             max_tokens=4097 - 500
         )
        msg_to_display = '\n\n'.join([str(message) for message in messages])

        # Step 3: Final comparative analysis using OpenAI Chat Completion
        bing_compare_resp = await self.make_chat_completion(messages)

        final_response = f"{urllib.parse.unquote(bing_compare_resp)}"

        # Step 4: Append web citations from the Bing Search approach
        for idx, url in enumerate(self.work_citations.keys(), start=1):
            final_response += f" [File{idx}]"

        
        return {
            "data_points": None,
            "answer": f"{urllib.parse.unquote(final_response)}",
            "thoughts": "Searched for:<br>A Comparitive Analysis<br><br>Conversations:<br>" + msg_to_display.replace('\n', '<br>'),
            "work_citation_lookup": self.work_citations,
            "web_citation_lookup": web_citation_lookup
        }
    
    async def make_chat_completion(self, messages) -> str:
        """
        Generates a chat completion response using the chat-based language model.

        Args:
            messages (List[dict[str, str]]): The list of messages for the chat-based language model.

        Returns:
            str: The generated chat completion response.
        """
        chat_completion = await openai.ChatCompletion.acreate(
            deployment_id=self.chatgpt_deployment,
            model=self.model_name,
            messages=messages,
            temperature=0.6,
            n=1
        )
        return chat_completion.choices[0].message.content
    
    def get_messages_builder(self, system_prompt: str, model_id: str, user_conv: str, few_shots = [dict[str, str]], max_tokens: int = 4096) -> []:
        """
        Constructs a list of messages for the chat-based language model.

        Args:
            system_prompt (str): The system prompt for the chat-based language model.
            model_id (str): The ID of the model to be used for chat-based language model.
            user_conv (str): The user conversation for the chat-based language model.
            few_shots (List[dict[str, str]]): Few shot prompts for the chat-based language model.
            max_tokens (int): The maximum number of tokens allowed for the chat-based language model.

        Returns:
            List[dict[str, str]]: The list of messages for the chat-based language model.
        """
        message_builder = MessageBuilder(system_prompt, model_id)

        # Few Shot prompting. Add examples to show the chat what responses we want. It will try to mimic any responses and make sure they match the rules laid out in the system message.
        for shot in few_shots:
            message_builder.append_message(shot.get('role'), shot.get('content'))

        user_content = user_conv
        append_index = len(few_shots) + 1

        message_builder.append_message(self.USER, user_content, index=append_index)

        messages = message_builder.messages
        return messages<|MERGE_RESOLUTION|>--- conflicted
+++ resolved
@@ -120,19 +120,10 @@
                                 )
         rrr_response = await chat_rrr_approach.run(history, overrides, {})
         
-<<<<<<< HEAD
 
         self.work_citations = rrr_response.get("work_citation_lookup")
-
-        user_query = history[-1].get("user")
-        web_answer = next((obj['bot'] for obj in reversed(history) if 'bot' in obj))
-=======
-       
-        self.citations = rrr_response.get("citation_lookup")
-
         user_query = history[-1].get("user")
         web_answer = next((obj['bot'] for obj in reversed(history) if 'bot' in obj), None)
->>>>>>> 0e0c116f
         user_persona = overrides.get("user_persona", "")
         system_persona = overrides.get("system_persona", "")
         response_length = int(overrides.get("response_length") or 1024)
