--- conflicted
+++ resolved
@@ -69,15 +69,8 @@
         """
         # Step 1: Call bing Search Approach for a Bing LLM Response and Citations
         chat_bing_search = ChatWebRetrieveRead(self.model_name, self.chatgpt_deployment, self.query_term_language, self.bing_search_endpoint, self.bing_search_key, self.bing_safe_search)
-<<<<<<< HEAD
         bing_search_response = await chat_bing_search.run(history, overrides, {})
         self.web_citations = bing_search_response.get("web_citation_lookup")
-=======
-        bing_search_response = await chat_bing_search.run(history, overrides)
-        
-        self.citations = bing_search_response.get("citation_lookup")
-        
->>>>>>> 0e0c116f
 
         user_query = history[-1].get("user")
         rag_answer=next((obj['bot'] for obj in reversed(history) if 'bot' in obj), None)
