--- conflicted
+++ resolved
@@ -784,7 +784,6 @@
 @app.get("/csvstream")
 async def csv_stream_response(question: str):
     save_df(dffinal)
-<<<<<<< HEAD
     
 
     try:
@@ -794,10 +793,6 @@
         log.exception("Exception in /stream")
         raise HTTPException(status_code=500, detail=str(ex)) from ex
 
-=======
-    stream = csv_agent_scratch_pad(question, dffinal)
-    return StreamingResponse(stream, media_type="text/event-stream")
->>>>>>> 6d4590cf
 
 
 
