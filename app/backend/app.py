--- conflicted
+++ resolved
@@ -23,10 +23,6 @@
     generate_account_sas,
 )
 from shared_code.status_log import State, StatusClassification, StatusLog, StatusQueryLevel
-<<<<<<< HEAD
-=======
-from shared_code.tags_helper import TagsHelper
->>>>>>> f789c86b
 from azure.cosmos import CosmosClient
 
 
@@ -278,11 +274,7 @@
         results = statusLog.read_files_status_by_timeframe(timeframe, 
             State[state], 
             folder, 
-<<<<<<< HEAD
             tag,
-            os.environ["AZURE_BLOB_STORAGE_UPLOAD_CONTAINER"])
-     
-=======
             os.environ["AZURE_BLOB_STORAGE_UPLOAD_CONTAINER"])
 
         # retrieve tags for each file
@@ -302,7 +294,7 @@
         for item in items:
             tags = item.split(',')
             unique_tags.update(tags)        
->>>>>>> f789c86b
+
         
     except Exception as ex:
         log.exception("Exception in /getalluploadstatus")
