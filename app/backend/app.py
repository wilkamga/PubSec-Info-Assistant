# Copyright (c) Microsoft Corporation.
# Licensed under the MIT license.

import logging
import os
import json
import urllib.parse
from datetime import datetime, timedelta
from fastapi.staticfiles import StaticFiles
import openai
from fastapi import FastAPI, HTTPException, Request
from fastapi.responses import RedirectResponse
from approaches.chatreadretrieveread import ChatReadRetrieveReadApproach
from azure.core.credentials import AzureKeyCredential
from azure.identity import DefaultAzureCredential
from azure.mgmt.cognitiveservices import CognitiveServicesManagementClient
from azure.search.documents import SearchClient
from azure.storage.blob import (
    AccountSasPermissions,
    BlobServiceClient,
    ResourceTypes,
    generate_account_sas,
)
from shared_code.status_log import State, StatusClassification, StatusLog
from shared_code.tags_helper import TagsHelper

<<<<<<< HEAD
str_to_bool = {'true': True, 'false': False}
# Replace these with your own values, either in environment variables or directly here
AZURE_BLOB_STORAGE_ACCOUNT = (
    os.environ.get("AZURE_BLOB_STORAGE_ACCOUNT") or "mystorageaccount"
)
AZURE_BLOB_STORAGE_ENDPOINT = os.environ.get("AZURE_BLOB_STORAGE_ENDPOINT") 
AZURE_BLOB_STORAGE_KEY = os.environ.get("AZURE_BLOB_STORAGE_KEY")
AZURE_BLOB_STORAGE_CONTAINER = (
    os.environ.get("AZURE_BLOB_STORAGE_CONTAINER") or "content"
)
AZURE_BLOB_STORAGE_UPLOAD_CONTAINER = (
    os.environ.get("AZURE_BLOB_STORAGE_UPLOAD_CONTAINER") or "upload"
)
AZURE_SEARCH_SERVICE = os.environ.get("AZURE_SEARCH_SERVICE") or "gptkb"
AZURE_SEARCH_SERVICE_ENDPOINT = os.environ.get("AZURE_SEARCH_SERVICE_ENDPOINT")
AZURE_SEARCH_SERVICE_KEY = os.environ.get("AZURE_SEARCH_SERVICE_KEY")
AZURE_SEARCH_INDEX = os.environ.get("AZURE_SEARCH_INDEX") or "gptkbindex"
AZURE_OPENAI_SERVICE = os.environ.get("AZURE_OPENAI_SERVICE") or "myopenai"
AZURE_OPENAI_RESOURCE_GROUP = os.environ.get("AZURE_OPENAI_RESOURCE_GROUP") or ""
AZURE_OPENAI_CHATGPT_DEPLOYMENT = (
    os.environ.get("AZURE_OPENAI_CHATGPT_DEPLOYMENT") or "gpt-35-turbo-16k"
)
AZURE_OPENAI_CHATGPT_MODEL_NAME = ( os.environ.get("AZURE_OPENAI_CHATGPT_MODEL_NAME") or "")
AZURE_OPENAI_CHATGPT_MODEL_VERSION = ( os.environ.get("AZURE_OPENAI_CHATGPT_MODEL_VERSION") or "")
USE_AZURE_OPENAI_EMBEDDINGS = str_to_bool.get(os.environ.get("USE_AZURE_OPENAI_EMBEDDINGS").lower()) or False
EMBEDDING_DEPLOYMENT_NAME = ( os.environ.get("EMBEDDING_DEPLOYMENT_NAME") or "")
AZURE_OPENAI_EMBEDDINGS_MODEL_NAME = ( os.environ.get("AZURE_OPENAI_EMBEDDINGS_MODEL_NAME") or "")
AZURE_OPENAI_EMBEDDINGS_VERSION = ( os.environ.get("AZURE_OPENAI_EMBEDDINGS_VERSION") or "")

AZURE_OPENAI_SERVICE_KEY = os.environ.get("AZURE_OPENAI_SERVICE_KEY")
AZURE_SUBSCRIPTION_ID = os.environ.get("AZURE_SUBSCRIPTION_ID")
IS_GOV_CLOUD_DEPLOYMENT = str_to_bool.get(os.environ.get("IS_GOV_CLOUD_DEPLOYMENT").lower()) or False
CHAT_WARNING_BANNER_TEXT = os.environ.get("CHAT_WARNING_BANNER_TEXT") or ""
APPLICATION_TITLE = os.environ.get("APPLICATION_TITLE") or "Information Assistant, built with Azure OpenAI"
=======
>>>>>>> 3156f3fc


# === ENV Setup ===

ENV = {
    "AZURE_BLOB_STORAGE_ACCOUNT": None,
    "AZURE_BLOB_STORAGE_ENDPOINT": None,
    "AZURE_BLOB_STORAGE_KEY": None,
    "AZURE_BLOB_STORAGE_CONTAINER": "content",
    "AZURE_SEARCH_SERVICE": "gptkb",
    "AZURE_SEARCH_SERVICE_ENDPOINT": None,
    "AZURE_SEARCH_SERVICE_KEY": None,
    "AZURE_SEARCH_INDEX": "gptkbindex",
    "AZURE_OPENAI_SERVICE": "myopenai",
    "AZURE_OPENAI_RESOURCE_GROUP": "",
    "AZURE_OPENAI_CHATGPT_DEPLOYMENT": "gpt-35-turbo-16k",
    "AZURE_OPENAI_CHATGPT_MODEL_NAME": "",
    "AZURE_OPENAI_CHATGPT_MODEL_VERSION": "",
    "USE_AZURE_OPENAI_EMBEDDINGS": "false",
    "EMBEDDING_DEPLOYMENT_NAME": "",
    "AZURE_OPENAI_EMBEDDINGS_MODEL_NAME": "",
    "AZURE_OPENAI_EMBEDDINGS_VERSION": "",
    "AZURE_OPENAI_SERVICE_KEY": None,
    "AZURE_SUBSCRIPTION_ID": None,
    "IS_GOV_CLOUD_DEPLOYMENT": "false",
    "CHAT_WARNING_BANNER_TEXT": "",
    "APPLICATION_TITLE": "Information Assistant, built with Azure OpenAI",
    "KB_FIELDS_CONTENT": "content",
    "KB_FIELDS_PAGENUMBER": "pages",
    "KB_FIELDS_SOURCEFILE": "file_uri",
    "KB_FIELDS_CHUNKFILE": "chunk_file",
    "COSMOSDB_URL": None,
    "COSMOSDB_KEY": None,
    "COSMOSDB_LOG_DATABASE_NAME": "statusdb",
    "COSMOSDB_LOG_CONTAINER_NAME": "statuscontainer",
    "COSMOSDB_TAGS_DATABASE_NAME": "tagsdb",
    "COSMOSDB_TAGS_CONTAINER_NAME": "tagscontainer",
    "QUERY_TERM_LANGUAGE": "English",
    "TARGET_EMBEDDINGS_MODEL": "BAAI/bge-small-en-v1.5",
    "ENRICHMENT_APPSERVICE_NAME": "enrichment"
}

for key, value in ENV.items():
    new_value = os.getenv(key)
    if new_value is not None:
        ENV[key] = new_value
    elif value is None:
        raise ValueError(f"Environment variable {key} not set")

str_to_bool = {'true': True, 'false': False}

log = logging.getLogger("uvicorn")
log.setLevel('DEBUG')
log.propagate = True

# embedding_service_suffix = "xyoek"

# Use the current user identity to authenticate with Azure OpenAI, Cognitive Search and Blob Storage (no secrets needed,
# just use 'az login' locally, and managed identity when deployed on Azure). If you need to use keys, use separate AzureKeyCredential instances with the
# keys for each service
# If you encounter a blocking error during a DefaultAzureCredntial resolution, you can exclude the problematic credential by using a parameter (ex. exclude_shared_token_cache_credential=True)
azure_credential = DefaultAzureCredential()
azure_search_key_credential = AzureKeyCredential(ENV["AZURE_SEARCH_SERVICE_KEY"])

# Used by the OpenAI SDK
openai.api_type = "azure"
openai.api_base = "https://" + ENV["AZURE_OPENAI_SERVICE"] + ".openai.azure.com/"
openai.api_version = "2023-06-01-preview"

# Setup StatusLog to allow access to CosmosDB for logging
statusLog = StatusLog(
    ENV["COSMOSDB_URL"], ENV["COSMOSDB_KEY"], ENV["COSMOSDB_LOG_DATABASE_NAME"], ENV["COSMOSDB_LOG_CONTAINER_NAME"]
)
tagsHelper = TagsHelper(
    ENV["COSMOSDB_URL"], ENV["COSMOSDB_KEY"], ENV["COSMOSDB_TAGS_DATABASE_NAME"], ENV["COSMOSDB_TAGS_CONTAINER_NAME"]
)

# Comment these two lines out if using keys, set your API key in the OPENAI_API_KEY environment variable instead
# openai.api_type = "azure_ad"
# openai_token = azure_credential.get_token("https://cognitiveservices.azure.com/.default")
openai.api_key = ENV["AZURE_OPENAI_SERVICE_KEY"]

# Set up clients for Cognitive Search and Storage
search_client = SearchClient(
    endpoint=ENV["AZURE_SEARCH_SERVICE_ENDPOINT"],
    index_name=ENV["AZURE_SEARCH_INDEX"],
    credential=azure_search_key_credential,
)
blob_client = BlobServiceClient(
    account_url=ENV["AZURE_BLOB_STORAGE_ENDPOINT"],
    credential=ENV["AZURE_BLOB_STORAGE_KEY"],
)
blob_container = blob_client.get_container_client(ENV["AZURE_BLOB_STORAGE_CONTAINER"])

model_name = ''
model_version = ''

if (str_to_bool.get(ENV["IS_GOV_CLOUD_DEPLOYMENT"])):
    model_name = ENV["AZURE_OPENAI_CHATGPT_MODEL_NAME"]
    model_version = ENV["AZURE_OPENAI_CHATGPT_MODEL_VERSION"]
    embedding_model_name = ENV["AZURE_OPENAI_EMBEDDINGS_MODEL_NAME"]
    embedding_model_version = ENV["AZURE_OPENAI_EMBEDDINGS_VERSION"]
else:
    # Set up OpenAI management client
    openai_mgmt_client = CognitiveServicesManagementClient(
        credential=azure_credential,
        subscription_id=ENV["AZURE_SUBSCRIPTION_ID"])

    deployment = openai_mgmt_client.deployments.get(
        resource_group_name=ENV["AZURE_OPENAI_RESOURCE_GROUP"],
        account_name=ENV["AZURE_OPENAI_SERVICE"],
        deployment_name=ENV["AZURE_OPENAI_CHATGPT_DEPLOYMENT"])

    model_name = deployment.properties.model.name
    model_version = deployment.properties.model.version

    if (str_to_bool.get(ENV["USE_AZURE_OPENAI_EMBEDDINGS"])):
        embedding_deployment = openai_mgmt_client.deployments.get(
            resource_group_name=ENV["AZURE_OPENAI_RESOURCE_GROUP"],
            account_name=ENV["AZURE_OPENAI_SERVICE"],
            deployment_name=ENV["EMBEDDING_DEPLOYMENT_NAME"])

        embedding_model_name = embedding_deployment.properties.model.name
        embedding_model_version = embedding_deployment.properties.model.version
    else:
        embedding_model_name = ""
        embedding_model_version = ""

chat_approaches = {
    "rrr": ChatReadRetrieveReadApproach(
        search_client,
        ENV["AZURE_OPENAI_SERVICE"],
        ENV["AZURE_OPENAI_SERVICE_KEY"],
        ENV["AZURE_OPENAI_CHATGPT_DEPLOYMENT"],
        ENV["KB_FIELDS_SOURCEFILE"],
        ENV["KB_FIELDS_CONTENT"],
        ENV["KB_FIELDS_PAGENUMBER"],
        ENV["KB_FIELDS_CHUNKFILE"],
        ENV["AZURE_BLOB_STORAGE_CONTAINER"],
        blob_client,
        ENV["QUERY_TERM_LANGUAGE"],
        model_name,
        model_version,
        str_to_bool.get(ENV["IS_GOV_CLOUD_DEPLOYMENT"]),
        ENV["TARGET_EMBEDDINGS_MODEL"],
        ENV["ENRICHMENT_APPSERVICE_NAME"]
    )
}


# Create API
app = FastAPI(
    title="IA Web API",
    description="A Python API to serve as Backend For the Information Assistant Web App",
    version="0.1.0",
    docs_url="/docs",
)

@app.get("/", include_in_schema=False, response_class=RedirectResponse)
async def root():
    return RedirectResponse(url="/index.html")


@app.post("/chat")
async def chat(request: Request):
    """Chat with the bot using a given approach

    Args:
        request (Request): The incoming request object

    Returns:
        dict: The response containing the chat results

    Raises:
        dict: The error response if an exception occurs during the chat
    """
    json_body = await request.json()
    approach = json_body.get("approach")
    try:
        impl = chat_approaches.get(approach)
        if not impl:
            return {"error": "unknown approach"}, 400
        r = await impl.run(json_body.get("history", []), json_body.get("overrides", {}))

        # To fix citation bug,below code is added.aparmar
        return {
                "data_points": r["data_points"],
                "answer": r["answer"],
                "thoughts": r["thoughts"],
                "citation_lookup": r["citation_lookup"],
            }

    except Exception as ex:
        log.error(f"Error in chat:: {ex}")
        raise HTTPException(status_code=500, detail=str(ex))

@app.get("/getblobclienturl")
async def get_blob_client_url():
    """Get a URL for a file in Blob Storage with SAS token.

    This function generates a Shared Access Signature (SAS) token for accessing a file in Blob Storage.
    The generated URL includes the SAS token as a query parameter.

    Returns:
        dict: A dictionary containing the URL with the SAS token.
    """
    sas_token = generate_account_sas(
        ENV["AZURE_BLOB_STORAGE_ACCOUNT"],
        ENV["AZURE_BLOB_STORAGE_KEY"],
        resource_types=ResourceTypes(object=True, service=True, container=True),
        permission=AccountSasPermissions(
            read=True,
            write=True,
            list=True,
            delete=False,
            add=True,
            create=True,
            update=True,
            process=False,
        ),
        expiry=datetime.utcnow() + timedelta(hours=1),
    )
    return {"url": f"{blob_client.url}?{sas_token}"}

@app.post("/getalluploadstatus")
async def get_all_upload_status(request: Request):
    """
    Get the status of all file uploads in the last N hours.

    Parameters:
    - request: The HTTP request object.

    Returns:
    - results: The status of all file uploads in the specified timeframe.
    """
    json_body = await request.json()
    timeframe = json_body.get("timeframe")
    state = json_body.get("state")
    try:
        results = statusLog.read_files_status_by_timeframe(timeframe, State[state])
    except Exception as ex:
        log.exception("Exception in /getalluploadstatus")
        raise HTTPException(status_code=500, detail=str(ex))
    return results

@app.post("/logstatus")
async def logstatus(request: Request):
    """
    Log the status of a file upload to CosmosDB.

<<<<<<< HEAD
@app.route("/retryFile", methods=["POST"])
def retryFile():
    filePath = request.json["filePath"]
    try:

        file_path_parsed = filePath.replace(AZURE_BLOB_STORAGE_UPLOAD_CONTAINER + "/", "")
        blob = blob_client.get_blob_client(AZURE_BLOB_STORAGE_UPLOAD_CONTAINER, file_path_parsed)  
  
        if blob.exists():
            raw_file = blob.download_blob().readall()
  
            # Overwrite the existing blob with new data
            blob.upload_blob(raw_file, overwrite=True) 

    except Exception as ex:
        logging.exception("Exception in /retryFile")
        return jsonify({"error": ex.message}), 500
    
    return jsonify({"status": 200})

@app.route("/logstatus", methods=["POST"])
def logstatus():
    """Log the status of a file upload to CosmosDB"""
=======
    Parameters:
    - request: Request object containing the HTTP request data.

    Returns:
    - A dictionary with the status code 200 if successful, or an error message with status code 500 if an exception occurs.
    """
>>>>>>> 3156f3fc
    try:
        json_body = await request.json()
        path = json_body.get("path")
        status = json_body.get("status")
        status_classification = StatusClassification[json_body.get("status_classification").upper()]
        state = State[json_body.get("state").upper()]

        statusLog.upsert_document(document_path=path,
                                  status=status,
                                  status_classification=status_classification,
                                  state=state,
                                  fresh_start=True)
        statusLog.save_document(document_path=path)
        
    except Exception as ex:
        log.exception("Exception in /logstatus")
        raise HTTPException(status_code=500, detail=str(ex))
    raise HTTPException(status_code=200, detail="Success")

# Return AZURE_OPENAI_CHATGPT_DEPLOYMENT
@app.get("/getInfoData")
async def get_info_data():
    """
    Get the info data for the app.

    Returns:
        dict: A dictionary containing various information data for the app.
            - "AZURE_OPENAI_CHATGPT_DEPLOYMENT": The deployment information for Azure OpenAI ChatGPT.
            - "AZURE_OPENAI_MODEL_NAME": The name of the Azure OpenAI model.
            - "AZURE_OPENAI_MODEL_VERSION": The version of the Azure OpenAI model.
            - "AZURE_OPENAI_SERVICE": The Azure OpenAI service information.
            - "AZURE_SEARCH_SERVICE": The Azure search service information.
            - "AZURE_SEARCH_INDEX": The Azure search index information.
            - "TARGET_LANGUAGE": The target language for query terms.
            - "USE_AZURE_OPENAI_EMBEDDINGS": Flag indicating whether to use Azure OpenAI embeddings.
            - "EMBEDDINGS_DEPLOYMENT": The deployment information for embeddings.
            - "EMBEDDINGS_MODEL_NAME": The name of the embeddings model.
            - "EMBEDDINGS_MODEL_VERSION": The version of the embeddings model.
    """
    response = {
        "AZURE_OPENAI_CHATGPT_DEPLOYMENT": ENV["AZURE_OPENAI_CHATGPT_DEPLOYMENT"],
        "AZURE_OPENAI_MODEL_NAME": f"{model_name}",
        "AZURE_OPENAI_MODEL_VERSION": f"{model_version}",
        "AZURE_OPENAI_SERVICE": ENV["AZURE_OPENAI_SERVICE"],
        "AZURE_SEARCH_SERVICE": ENV["AZURE_SEARCH_SERVICE"],
        "AZURE_SEARCH_INDEX": ENV["AZURE_SEARCH_INDEX"],
        "TARGET_LANGUAGE": ENV["QUERY_TERM_LANGUAGE"],
        "USE_AZURE_OPENAI_EMBEDDINGS": ENV["USE_AZURE_OPENAI_EMBEDDINGS"],
        "EMBEDDINGS_DEPLOYMENT": ENV["EMBEDDING_DEPLOYMENT_NAME"],
        "EMBEDDINGS_MODEL_NAME": f"{embedding_model_name}",
        "EMBEDDINGS_MODEL_VERSION": f"{embedding_model_version}",
    }
    return response

# Return AZURE_OPENAI_CHATGPT_DEPLOYMENT
@app.get("/getWarningBanner")
async def get_warning_banner():
    """Get the warning banner text"""
    response ={
            "WARNING_BANNER_TEXT": ENV["CHAT_WARNING_BANNER_TEXT"]
        }
    return response

@app.post("/getcitation")
async def get_citation(request: Request):
    """
    Get the citation for a given file

    Parameters:
        request (Request): The HTTP request object

    Returns:
        dict: The citation results in JSON format
    """
    try:
        json_body = await request.json()
        citation = urllib.parse.unquote(json_body.get("citation"))
    
        blob = blob_container.get_blob_client(citation).download_blob()
        decoded_text = blob.readall().decode()
        results = json.loads(decoded_text)
    except Exception as ex:
        log.exception("Exception in /getalluploadstatus")
        raise HTTPException(status_code=500, detail=str(ex))
    return results

# Return APPLICATION_TITLE
@app.get("/getApplicationTitle")
async def get_application_title():
    """Get the application title text
    
    Returns:
        dict: A dictionary containing the application title.
    """
    response = {
            "APPLICATION_TITLE": ENV["APPLICATION_TITLE"]
        }
    return response

@app.get("/getalltags")
async def get_all_tags():
    """
    Get the status of all tags in the system

    Returns:
        dict: A dictionary containing the status of all tags
    """
    try:
        results = tagsHelper.get_all_tags()
    except Exception as ex:
        log.exception("Exception in /getalltags")
        raise HTTPException(status_code=500, detail=str(ex))
    return results

app.mount("/", StaticFiles(directory="static"), name="static")

if __name__ == "__main__":
    log.info("IA WebApp Starting Up...")<|MERGE_RESOLUTION|>--- conflicted
+++ resolved
@@ -23,44 +23,6 @@
 )
 from shared_code.status_log import State, StatusClassification, StatusLog
 from shared_code.tags_helper import TagsHelper
-
-<<<<<<< HEAD
-str_to_bool = {'true': True, 'false': False}
-# Replace these with your own values, either in environment variables or directly here
-AZURE_BLOB_STORAGE_ACCOUNT = (
-    os.environ.get("AZURE_BLOB_STORAGE_ACCOUNT") or "mystorageaccount"
-)
-AZURE_BLOB_STORAGE_ENDPOINT = os.environ.get("AZURE_BLOB_STORAGE_ENDPOINT") 
-AZURE_BLOB_STORAGE_KEY = os.environ.get("AZURE_BLOB_STORAGE_KEY")
-AZURE_BLOB_STORAGE_CONTAINER = (
-    os.environ.get("AZURE_BLOB_STORAGE_CONTAINER") or "content"
-)
-AZURE_BLOB_STORAGE_UPLOAD_CONTAINER = (
-    os.environ.get("AZURE_BLOB_STORAGE_UPLOAD_CONTAINER") or "upload"
-)
-AZURE_SEARCH_SERVICE = os.environ.get("AZURE_SEARCH_SERVICE") or "gptkb"
-AZURE_SEARCH_SERVICE_ENDPOINT = os.environ.get("AZURE_SEARCH_SERVICE_ENDPOINT")
-AZURE_SEARCH_SERVICE_KEY = os.environ.get("AZURE_SEARCH_SERVICE_KEY")
-AZURE_SEARCH_INDEX = os.environ.get("AZURE_SEARCH_INDEX") or "gptkbindex"
-AZURE_OPENAI_SERVICE = os.environ.get("AZURE_OPENAI_SERVICE") or "myopenai"
-AZURE_OPENAI_RESOURCE_GROUP = os.environ.get("AZURE_OPENAI_RESOURCE_GROUP") or ""
-AZURE_OPENAI_CHATGPT_DEPLOYMENT = (
-    os.environ.get("AZURE_OPENAI_CHATGPT_DEPLOYMENT") or "gpt-35-turbo-16k"
-)
-AZURE_OPENAI_CHATGPT_MODEL_NAME = ( os.environ.get("AZURE_OPENAI_CHATGPT_MODEL_NAME") or "")
-AZURE_OPENAI_CHATGPT_MODEL_VERSION = ( os.environ.get("AZURE_OPENAI_CHATGPT_MODEL_VERSION") or "")
-USE_AZURE_OPENAI_EMBEDDINGS = str_to_bool.get(os.environ.get("USE_AZURE_OPENAI_EMBEDDINGS").lower()) or False
-EMBEDDING_DEPLOYMENT_NAME = ( os.environ.get("EMBEDDING_DEPLOYMENT_NAME") or "")
-AZURE_OPENAI_EMBEDDINGS_MODEL_NAME = ( os.environ.get("AZURE_OPENAI_EMBEDDINGS_MODEL_NAME") or "")
-AZURE_OPENAI_EMBEDDINGS_VERSION = ( os.environ.get("AZURE_OPENAI_EMBEDDINGS_VERSION") or "")
-
-AZURE_OPENAI_SERVICE_KEY = os.environ.get("AZURE_OPENAI_SERVICE_KEY")
-AZURE_SUBSCRIPTION_ID = os.environ.get("AZURE_SUBSCRIPTION_ID")
-IS_GOV_CLOUD_DEPLOYMENT = str_to_bool.get(os.environ.get("IS_GOV_CLOUD_DEPLOYMENT").lower()) or False
-CHAT_WARNING_BANNER_TEXT = os.environ.get("CHAT_WARNING_BANNER_TEXT") or ""
-APPLICATION_TITLE = os.environ.get("APPLICATION_TITLE") or "Information Assistant, built with Azure OpenAI"
-=======
->>>>>>> 3156f3fc
 
 
 # === ENV Setup ===
@@ -306,14 +268,8 @@
         raise HTTPException(status_code=500, detail=str(ex))
     return results
 
-@app.post("/logstatus")
-async def logstatus(request: Request):
-    """
-    Log the status of a file upload to CosmosDB.
-
-<<<<<<< HEAD
 @app.route("/retryFile", methods=["POST"])
-def retryFile():
+async def retryFile():
     filePath = request.json["filePath"]
     try:
 
@@ -333,16 +289,16 @@
     return jsonify({"status": 200})
 
 @app.route("/logstatus", methods=["POST"])
-def logstatus():
-    """Log the status of a file upload to CosmosDB"""
-=======
+async def logstatus():
+    """
+    Log the status of a file upload to CosmosDB.
+
     Parameters:
     - request: Request object containing the HTTP request data.
 
     Returns:
     - A dictionary with the status code 200 if successful, or an error message with status code 500 if an exception occurs.
     """
->>>>>>> 3156f3fc
     try:
         json_body = await request.json()
         path = json_body.get("path")
