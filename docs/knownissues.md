--- conflicted
+++ resolved
@@ -44,10 +44,9 @@
 Turn off the option to require membership for the Azure Active Directory Enterprise Application.
 
 >1. Log into the Azure Portal
-<<<<<<< HEAD
->2. Navigate to the App Service object in your resource group, named *infoasst-webapp-xxxxx*.
->3. View the **Authentication** tab. Select the "Identity Provider" link named *infoasst_webapp_access_xxxxx*.
->4. In the **Overview** tab, Select the link under the "Essentials" section labeled "Managed application in..." that should have a value like *infoasst_webapp_access_xxxxx*.
+>2. Navigate to the App Service object in your resource group, named *infoasst-web-xxxxx*.
+>3. View the **Authentication** tab. Select the "Identity Provider" link named *infoasst_web_access_xxxxx*.
+>4. In the **Overview** tab, Select the link under the "Essentials" section labeled "Managed application in..." that should have a value like *infoasst_web_access_xxxxx*.
 >5. Select the **Properties** tab. Change the value for **Assignment Required** to No. Click **Save**.
 
 ---
@@ -100,10 +99,4 @@
 InvalidApiSetId - The account type 'OpenAI' is either invalid or unavailable in given region.
 ```
 ### Solution:
-Deploy Azure OpenAI Service only in the supported regions. Review the local.env file and update the location as per supported models and [region availability](https://learn.microsoft.com/en-us/azure/ai-services/openai/concepts/models#model-summary-table-and-region-availability)
-=======
->2. Navigate to the App Service object in your resource group, named *infoasst-web-xxxxx*.
->3. View the **Authentication** tab. Select the "Identity Provider" link named *infoasst_web_access_xxxxx*.
->4. In the **Overview** tab, Select the link under the "Essentials" section labeled "Managed application in..." that should have a value like *infoasst_web_access_xxxxx*.
->5. Select the **Properties** tab. Change the value for **Assignment Required** to No. Click **Save**.
->>>>>>> 7c67ddf9
+Deploy Azure OpenAI Service only in the supported regions. Review the local.env file and update the location as per supported models and [region availability](https://learn.microsoft.com/en-us/azure/ai-services/openai/concepts/models#model-summary-table-and-region-availability)