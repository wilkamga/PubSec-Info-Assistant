# Autoscale Settings Documentation

These are the current out of the box Autoscale settings.
You may find better settings to fit your needs. This document explains how this can be accomplished.

## Azure Functions Service Plan Autoscale

### Overview

The Azure Functions Service Plan Autoscale settings are defined in the file located at `/infra/core/host/functions/functions.tf`. These settings enable automatic scaling of the Azure Functions Service Plan based on CPU usage metrics.

<<<<<<< HEAD


=======
>>>>>>> 79af91de
 **File Location:** `/infra/core/host/functions/functions.tf`

#### Scaling Rules

1. **Increase Capacity Rule:**
   - **Metric:** `CpuPercentage`
   - **Operator:** `GreaterThan`
   - **Threshold:** `60%`
   - **Time Window:** `5 minutes`
   - **Scaling Action:** Increase capacity by `2` with a cooldown of `5 minutes`.

2. **Decrease Capacity Rule:**
   - **Metric:** `CpuPercentage`
   - **Operator:** `LessThan`
   - **Threshold:** `40%`
   - **Time Window:** `5 minutes`
   - **Scaling Action:** Decrease capacity by `2` with a cooldown of `2 minutes`.

## App Service Plan Autoscale for Enrichment App

### Overview

The App Service Plan Autoscale settings for the enrichment app are defined in the file located at `/infra/core/host/enrichmentapp/enrichmentapp.tf`. These settings enable automatic scaling of the App Service Plan based on CPU usage metrics.

### Key Parameters

**File Location:** `/infra/core/host/enrichmentapp/enrichmentapp.tf`

#### Scaling Rules

1. **Increase Capacity Rule:**
   - **Metric:** `CpuPercentage`
   - **Operator:** `GreaterThan`
   - **Threshold:** `60%`
   - **Time Window:** `5 minutes`
   - **Scaling Action:** Increase capacity by `1` with a cooldown of `5 minutes`.

2. **Decrease Capacity Rule:**
   - **Metric:** `CpuPercentage`
   - **Operator:** `LessThan`
   - **Threshold:** `20%`
   - **Time Window:** `10 minutes`
   - **Scaling Action:** Decrease capacity by `1` with a cooldown of `15 minutes`.

### Customization

<<<<<<< HEAD
To customize the App Service Plan Autoscale settings, modify the parameters mentioned above in the specified Terraform file. And Run the `make infrastructure` command.


=======
To customize the App Service Plan Autoscale settings, modify the parameters mentioned above in the specified terraform files. And Run the `make infrastructure` command.
>>>>>>> 79af91de

# SKU Settings Documentation

### Overview

<<<<<<< HEAD
The SKU settings for all Service Plans are defined in the file located at `/infra/main.tf`.  The SKU (Stock Keeping Unit) represents the pricing tier or plan for your App Service. It defines the performance, features, and capacity of the App Service. 
=======
The SKU settings for all Service Plans are defined in the file located at `/infra/variables.tf`.  The SKU (Stock Keeping Unit) represents the pricing tier or plan for your App Service. It defines the performance, features, and capacity of the App Service. 
>>>>>>> 79af91de
More information can be found [here.](https://azure.microsoft.com/en-us/pricing/details/app-service/windows/#purchase-options)

## Web App Service Plan SKU

**File Location:** `/infra/variables.tf`

<<<<<<< HEAD
**File Location:** `/infra/main.tf`

#### SKU Settings

- **Name:** `S1`
- **Capacity:** `3`
=======
### SKU Settings
>>>>>>> 79af91de

- **appServiceSkuSize** `S1`
- **appServiceSkuTier** `Standard`

## Functions Service Plan SKU

**File Location:** `/infra/variables.tf`

<<<<<<< HEAD
**File Location:** `/infra/main.tf`

#### SKU Settings
=======
### SKU Settings
>>>>>>> 79af91de

- **functionsAppSkuSize** `S2`
- **functionsAppSkuTie:** `Standard`

## Enrichment App Service Plan SKU

**File Location:** `/infra/variables.tf`

<<<<<<< HEAD
**File Location:** `/infra/main.tf`
=======
### SKU Settings
>>>>>>> 79af91de

- **enrichmentAppServiceSkuSize** `P1v3`
- **enrichmentAppServiceSkuTier** `PremiumV3`

### Enrichment Message Dequeue Parameter
<<<<<<< HEAD
There exist a property that can be set in the local.env file called `DEQUEUE_MESSAGE_BATCH_SIZE` and is defaulted in the `infra/main.tf` and `app/enrichment/app.py` to the value of **3**. This means the app will process 3 messages from the queue at a time. This is found to be the most optimal with the existing configuration but can be increased if you also increase the enrichment app service SKU. It is important to note that there will be issues if it is increased more than the app service SKU can handle.

### Customization

To customize the App Service Plans SKU settings, modify the `sku` parameters in the specified Terraform file and run the `make deploy` or `make infrastructure`command.
=======

There exist a property called `DEQUEUE_MESSAGE_BATCH_SIZE` and is defaulted in the `infra/main.tf` to the value of **1**. This means the app will process 1 messages from the queue at a time. This is found to be the most optimal with the existing configuration but can be increased if you also increase the enrichment app service SKU. It is important to note that there will be issues if it is increased more than the app service SKU can handle.

### Customization

To customize the App Service Plans SKU settings, modify the terraform parameters by adding the following values to your `local.env` and run the `make deploy` or `make infrastructure`command.

```bash
export TF_VAR_functionsAppSkuSize="S2"
export TF_VAR_functionsAppSkuTier="Standard"
export TF_VAR_appServiceSkuSize="S1"
export TF_VAR_appServiceSkuTier="Standard"
export TF_VAR_enrichmentAppServiceSkuSize="P1V3"
export TF_VAR_enrichmentAppServiceSkuTier="PremiumV3"
```
>>>>>>> 79af91de

This can also be adjusted in the Azure Portal.

**Note:** Adjusting the scale or Tier can cause outages until the redeployment occurs.

### Steps to Scale Up

>1. **Sign in to the Azure Portal:**
>   - Open a web browser and navigate to the [Azure Portal](https://portal.azure.com/).
>   - Log in with your Azure account credentials.
>2. **Navigate to the App Service:**
>   - In the left navigation pane, select "App Services."
>   - Click on the specific App Service you want to scale.
>3. **Access the Scale Up Blade:**
>   - In the App Service menu, find and click on "Scale up (App Service plan)" in the left sidebar.
>4. **Choose a New Pricing Tier:**
>   - On the "Scale Up" blade, you'll see different pricing tiers representing various levels of resources.
>   - Select the desired pricing tier that corresponds to the scale you need.
>5. **Review and Apply Changes:**
>   - Review the information about the selected pricing tier, including its features and costs.
>   - Click the "Apply" or "Save" button to apply the changes.

### Considerations

- **Cost Implications:**
  - Be aware of the cost implications associated with higher pricing tiers. Review the Azure Pricing documentation for details on costs.

- **Resource Limits:**
  - Ensure that the new pricing tier aligns with the resource requirements of your application. Some tiers may have limitations on resources.

- **Performance Impact:**
  - Scaling up provides additional resources, potentially improving performance. However, it's essential to assess whether your application benefits from the increased resources.<|MERGE_RESOLUTION|>--- conflicted
+++ resolved
@@ -9,11 +9,6 @@
 
 The Azure Functions Service Plan Autoscale settings are defined in the file located at `/infra/core/host/functions/functions.tf`. These settings enable automatic scaling of the Azure Functions Service Plan based on CPU usage metrics.
 
-<<<<<<< HEAD
-
-
-=======
->>>>>>> 79af91de
  **File Location:** `/infra/core/host/functions/functions.tf`
 
 #### Scaling Rules
@@ -60,39 +55,20 @@
 
 ### Customization
 
-<<<<<<< HEAD
-To customize the App Service Plan Autoscale settings, modify the parameters mentioned above in the specified Terraform file. And Run the `make infrastructure` command.
-
-
-=======
 To customize the App Service Plan Autoscale settings, modify the parameters mentioned above in the specified terraform files. And Run the `make infrastructure` command.
->>>>>>> 79af91de
 
 # SKU Settings Documentation
 
 ### Overview
 
-<<<<<<< HEAD
-The SKU settings for all Service Plans are defined in the file located at `/infra/main.tf`.  The SKU (Stock Keeping Unit) represents the pricing tier or plan for your App Service. It defines the performance, features, and capacity of the App Service. 
-=======
 The SKU settings for all Service Plans are defined in the file located at `/infra/variables.tf`.  The SKU (Stock Keeping Unit) represents the pricing tier or plan for your App Service. It defines the performance, features, and capacity of the App Service. 
->>>>>>> 79af91de
 More information can be found [here.](https://azure.microsoft.com/en-us/pricing/details/app-service/windows/#purchase-options)
 
 ## Web App Service Plan SKU
 
 **File Location:** `/infra/variables.tf`
 
-<<<<<<< HEAD
-**File Location:** `/infra/main.tf`
-
-#### SKU Settings
-
-- **Name:** `S1`
-- **Capacity:** `3`
-=======
 ### SKU Settings
->>>>>>> 79af91de
 
 - **appServiceSkuSize** `S1`
 - **appServiceSkuTier** `Standard`
@@ -101,13 +77,7 @@
 
 **File Location:** `/infra/variables.tf`
 
-<<<<<<< HEAD
-**File Location:** `/infra/main.tf`
-
-#### SKU Settings
-=======
 ### SKU Settings
->>>>>>> 79af91de
 
 - **functionsAppSkuSize** `S2`
 - **functionsAppSkuTie:** `Standard`
@@ -116,39 +86,17 @@
 
 **File Location:** `/infra/variables.tf`
 
-<<<<<<< HEAD
-**File Location:** `/infra/main.tf`
-=======
 ### SKU Settings
->>>>>>> 79af91de
 
 - **enrichmentAppServiceSkuSize** `P1v3`
 - **enrichmentAppServiceSkuTier** `PremiumV3`
 
 ### Enrichment Message Dequeue Parameter
-<<<<<<< HEAD
 There exist a property that can be set in the local.env file called `DEQUEUE_MESSAGE_BATCH_SIZE` and is defaulted in the `infra/main.tf` and `app/enrichment/app.py` to the value of **3**. This means the app will process 3 messages from the queue at a time. This is found to be the most optimal with the existing configuration but can be increased if you also increase the enrichment app service SKU. It is important to note that there will be issues if it is increased more than the app service SKU can handle.
 
 ### Customization
 
 To customize the App Service Plans SKU settings, modify the `sku` parameters in the specified Terraform file and run the `make deploy` or `make infrastructure`command.
-=======
-
-There exist a property called `DEQUEUE_MESSAGE_BATCH_SIZE` and is defaulted in the `infra/main.tf` to the value of **1**. This means the app will process 1 messages from the queue at a time. This is found to be the most optimal with the existing configuration but can be increased if you also increase the enrichment app service SKU. It is important to note that there will be issues if it is increased more than the app service SKU can handle.
-
-### Customization
-
-To customize the App Service Plans SKU settings, modify the terraform parameters by adding the following values to your `local.env` and run the `make deploy` or `make infrastructure`command.
-
-```bash
-export TF_VAR_functionsAppSkuSize="S2"
-export TF_VAR_functionsAppSkuTier="Standard"
-export TF_VAR_appServiceSkuSize="S1"
-export TF_VAR_appServiceSkuTier="Standard"
-export TF_VAR_enrichmentAppServiceSkuSize="P1V3"
-export TF_VAR_enrichmentAppServiceSkuTier="PremiumV3"
-```
->>>>>>> 79af91de
 
 This can also be adjusted in the Azure Portal.
 
