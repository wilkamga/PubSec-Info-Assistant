--- conflicted
+++ resolved
@@ -1,129 +1,120 @@
-# Copyright (c) Microsoft Corporation.
-# Licensed under the MIT license.
-
-import logging
-import os
-import json
-import random
-import time
-from shared_code.status_log import StatusLog, State, StatusClassification
-import azure.functions as func
-from azure.storage.blob import BlobServiceClient, generate_blob_sas
-from azure.storage.queue import QueueClient, TextBase64EncodePolicy
-from azure.search.documents import SearchClient
-from azure.core.credentials import AzureKeyCredential
-
-
-
-azure_blob_connection_string = os.environ["BLOB_CONNECTION_STRING"]
-cosmosdb_url = os.environ["COSMOSDB_URL"]
-cosmosdb_key = os.environ["COSMOSDB_KEY"]
-cosmosdb_log_database_name = os.environ["COSMOSDB_LOG_DATABASE_NAME"]
-cosmosdb_log_container_name = os.environ["COSMOSDB_LOG_CONTAINER_NAME"]
-non_pdf_submit_queue = os.environ["NON_PDF_SUBMIT_QUEUE"]
-pdf_polling_queue = os.environ["PDF_POLLING_QUEUE"]
-pdf_submit_queue = os.environ["PDF_SUBMIT_QUEUE"]
-media_submit_queue = os.environ["MEDIA_SUBMIT_QUEUE"]
-image_enrichment_queue = os.environ["IMAGE_ENRICHMENT_QUEUE"]
-max_seconds_hide_on_upload = int(os.environ["MAX_SECONDS_HIDE_ON_UPLOAD"])
-azure_blob_content_container = os.environ["BLOB_STORAGE_ACCOUNT_OUTPUT_CONTAINER_NAME"]
-azure_blob_endpoint = os.environ["BLOB_STORAGE_ACCOUNT_ENDPOINT"]
-azure_blob_key = os.environ["AZURE_BLOB_STORAGE_KEY"]
-<<<<<<< HEAD
-=======
-azure_search_service_endpoint = os.environ["AZURE_SEARCH_SERVICE_ENDPOINT"]
-azure_search_service_index = os.environ["AZURE_SEARCH_INDEX"]
-azure_search_service_key = os.environ["AZURE_SEARCH_SERVICE_KEY"]
->>>>>>> e9085afb
-
-function_name = "FileUploadedFunc"
-
-def main(myblob: func.InputStream):
-    """ Function to read supported file types and pass to the correct queue for processing"""
-
-    try:
-        time.sleep(random.randint(1, 2))  # add a random delay
-        statusLog = StatusLog(cosmosdb_url, cosmosdb_key, cosmosdb_log_database_name, cosmosdb_log_container_name)
-        statusLog.upsert_document(myblob.name, 'Pipeline triggered by Blob Upload', StatusClassification.INFO, State.PROCESSING, True)            
-        statusLog.upsert_document(myblob.name, f'{function_name} - FileUploadedFunc function started', StatusClassification.DEBUG)    
-        
-        # Create message structure to send to queue      
-        file_extension = os.path.splitext(myblob.name)[1][1:].lower()
-        if file_extension == 'pdf':
-             # If the file is a PDF a message is sent to the PDF processing queue.
-            queue_name = pdf_submit_queue
-  
-        elif file_extension in ['htm', 'csv', 'doc', 'docx', 'eml', 'html', 'md', 'msg', 'ppt', 'pptx', 'txt', 'xlsx', 'xml', 'json']:
-            # Else a message is sent to the non PDF processing queue
-            queue_name = non_pdf_submit_queue
-            
-        elif file_extension in ['flv', 'mxf', 'gxf', 'ts', 'ps', '3gp', '3gpp', 'mpg', 'wmv', 'asf', 'avi', 'wmv', 'mp4', 'm4a', 'm4v', 'isma', 'ismv', 'dvr-ms', 'mkv', 'wav', 'mov']:
-            # Else a message is sent to the Media processing queue
-            queue_name = media_submit_queue
-        
-        elif file_extension in ['jpg', 'jpeg', 'png', 'gif', 'bmp', 'tif', 'tiff']:
-            # Else a message is sent to the Image processing queue
-            queue_name = image_enrichment_queue
-                 
-        else:
-            # Unknown file type
-            logging.info("Unknown file type")
-            error_message = f"{function_name} - Unexpected file type submitted {file_extension}"
-            statusLog.state_description = error_message
-            statusLog.upsert_document(myblob.name, error_message, StatusClassification.ERROR, State.SKIPPED) 
-        
-        # Create message
-        message = {
-            "blob_name": f"{myblob.name}",
-            "blob_uri": f"{myblob.uri}",
-            "submit_queued_count": 1
-        }        
-        message_string = json.dumps(message)
-        
-        # If this is an update to the blob, then we need to delete any residual chunks
-        # as processing will overlay chunks, but if the new file version is smaller
-        # than the old, then the residual old chunks will remain. The following
-        # code handles this for PDF and non-PDF files.
-        blob_client = BlobServiceClient(
-            account_url=azure_blob_endpoint,
-            credential=azure_blob_key,
-        )
-        blob_container = blob_client.get_container_client(azure_blob_content_container)
-        # List all blobs in the container that start with the name of the blob being processed
-        # first remove the container prefix
-        myblob_filename = myblob.name.split("/", 1)[1]
-        blobs = blob_container.list_blobs(name_starts_with=myblob_filename)
-<<<<<<< HEAD
-        # Iterate through the blobs and delete each one
-        for blob in blobs:
-            blob_client.get_blob_client(container=azure_blob_content_container, blob=blob.name).delete_blob()
-=======
-        
-        # instantiate the search sdk elements
-        search_client = SearchClient(azure_search_service_endpoint,
-                                azure_search_service_index,
-                                AzureKeyCredential(azure_search_service_key))
-        search_id_list_to_delete = []
-        
-        # Iterate through the blobs and delete each one from blob and the search index
-        for blob in blobs:
-            blob_client.get_blob_client(container=azure_blob_content_container, blob=blob.name).delete_blob()
-            search_id_list_to_delete.append({"id": blob.name})
-        
-        if len(search_id_list_to_delete) > 0:
-            search_client.delete_documents(documents=search_id_list_to_delete)
-            logging.debug("Succesfully deleted items from AI Search index.")
-        else:
-            logging.debug("No items to delete from AI Search index.")        
->>>>>>> e9085afb
-        
-        # Queue message with a random backoff so as not to put the next function under unnecessary load
-        queue_client = QueueClient.from_connection_string(azure_blob_connection_string, queue_name, message_encode_policy=TextBase64EncodePolicy())
-        backoff =  random.randint(1, max_seconds_hide_on_upload)        
-        queue_client.send_message(message_string, visibility_timeout = backoff)  
-        statusLog.upsert_document(myblob.name, f'{function_name} - {file_extension} file sent to submit queue. Visible in {backoff} seconds', StatusClassification.DEBUG, State.QUEUED)          
-        
-    except Exception as err:
-        statusLog.upsert_document(myblob.name, f"{function_name} - An error occurred - {str(err)}", StatusClassification.ERROR, State.ERROR)
-
+# Copyright (c) Microsoft Corporation.
+# Licensed under the MIT license.
+
+import logging
+import os
+import json
+import random
+import time
+from shared_code.status_log import StatusLog, State, StatusClassification
+import azure.functions as func
+from azure.storage.blob import BlobServiceClient, generate_blob_sas
+from azure.storage.queue import QueueClient, TextBase64EncodePolicy
+from azure.search.documents import SearchClient
+from azure.core.credentials import AzureKeyCredential
+
+
+
+azure_blob_connection_string = os.environ["BLOB_CONNECTION_STRING"]
+cosmosdb_url = os.environ["COSMOSDB_URL"]
+cosmosdb_key = os.environ["COSMOSDB_KEY"]
+cosmosdb_log_database_name = os.environ["COSMOSDB_LOG_DATABASE_NAME"]
+cosmosdb_log_container_name = os.environ["COSMOSDB_LOG_CONTAINER_NAME"]
+non_pdf_submit_queue = os.environ["NON_PDF_SUBMIT_QUEUE"]
+pdf_polling_queue = os.environ["PDF_POLLING_QUEUE"]
+pdf_submit_queue = os.environ["PDF_SUBMIT_QUEUE"]
+media_submit_queue = os.environ["MEDIA_SUBMIT_QUEUE"]
+image_enrichment_queue = os.environ["IMAGE_ENRICHMENT_QUEUE"]
+max_seconds_hide_on_upload = int(os.environ["MAX_SECONDS_HIDE_ON_UPLOAD"])
+azure_blob_content_container = os.environ["BLOB_STORAGE_ACCOUNT_OUTPUT_CONTAINER_NAME"]
+azure_blob_endpoint = os.environ["BLOB_STORAGE_ACCOUNT_ENDPOINT"]
+azure_blob_key = os.environ["AZURE_BLOB_STORAGE_KEY"]
+azure_search_service_endpoint = os.environ["AZURE_SEARCH_SERVICE_ENDPOINT"]
+azure_search_service_index = os.environ["AZURE_SEARCH_INDEX"]
+azure_search_service_key = os.environ["AZURE_SEARCH_SERVICE_KEY"]
+
+function_name = "FileUploadedFunc"
+
+def main(myblob: func.InputStream):
+    """ Function to read supported file types and pass to the correct queue for processing"""
+
+    try:
+        time.sleep(random.randint(1, 2))  # add a random delay
+        statusLog = StatusLog(cosmosdb_url, cosmosdb_key, cosmosdb_log_database_name, cosmosdb_log_container_name)
+        statusLog.upsert_document(myblob.name, 'Pipeline triggered by Blob Upload', StatusClassification.INFO, State.PROCESSING, True)            
+        statusLog.upsert_document(myblob.name, f'{function_name} - FileUploadedFunc function started', StatusClassification.DEBUG)    
+        
+        # Create message structure to send to queue      
+        file_extension = os.path.splitext(myblob.name)[1][1:].lower()
+        if file_extension == 'pdf':
+             # If the file is a PDF a message is sent to the PDF processing queue.
+            queue_name = pdf_submit_queue
+  
+        elif file_extension in ['htm', 'csv', 'doc', 'docx', 'eml', 'html', 'md', 'msg', 'ppt', 'pptx', 'txt', 'xlsx', 'xml', 'json']:
+            # Else a message is sent to the non PDF processing queue
+            queue_name = non_pdf_submit_queue
+            
+        elif file_extension in ['flv', 'mxf', 'gxf', 'ts', 'ps', '3gp', '3gpp', 'mpg', 'wmv', 'asf', 'avi', 'wmv', 'mp4', 'm4a', 'm4v', 'isma', 'ismv', 'dvr-ms', 'mkv', 'wav', 'mov']:
+            # Else a message is sent to the Media processing queue
+            queue_name = media_submit_queue
+        
+        elif file_extension in ['jpg', 'jpeg', 'png', 'gif', 'bmp', 'tif', 'tiff']:
+            # Else a message is sent to the Image processing queue
+            queue_name = image_enrichment_queue
+                 
+        else:
+            # Unknown file type
+            logging.info("Unknown file type")
+            error_message = f"{function_name} - Unexpected file type submitted {file_extension}"
+            statusLog.state_description = error_message
+            statusLog.upsert_document(myblob.name, error_message, StatusClassification.ERROR, State.SKIPPED) 
+        
+        # Create message
+        message = {
+            "blob_name": f"{myblob.name}",
+            "blob_uri": f"{myblob.uri}",
+            "submit_queued_count": 1
+        }        
+        message_string = json.dumps(message)
+        
+        # If this is an update to the blob, then we need to delete any residual chunks
+        # as processing will overlay chunks, but if the new file version is smaller
+        # than the old, then the residual old chunks will remain. The following
+        # code handles this for PDF and non-PDF files.
+        blob_client = BlobServiceClient(
+            account_url=azure_blob_endpoint,
+            credential=azure_blob_key,
+        )
+        blob_container = blob_client.get_container_client(azure_blob_content_container)
+        # List all blobs in the container that start with the name of the blob being processed
+        # first remove the container prefix
+        myblob_filename = myblob.name.split("/", 1)[1]
+        blobs = blob_container.list_blobs(name_starts_with=myblob_filename)
+        
+        # instantiate the search sdk elements
+        search_client = SearchClient(azure_search_service_endpoint,
+                                azure_search_service_index,
+                                AzureKeyCredential(azure_search_service_key))
+        search_id_list_to_delete = []
+        
+        # Iterate through the blobs and delete each one from blob and the search index
+        for blob in blobs:
+            blob_client.get_blob_client(container=azure_blob_content_container, blob=blob.name).delete_blob()
+            search_id_list_to_delete.append({"id": blob.name})
+        
+        if len(search_id_list_to_delete) > 0:
+            search_client.delete_documents(documents=search_id_list_to_delete)
+            logging.debug("Succesfully deleted items from AI Search index.")
+        else:
+            logging.debug("No items to delete from AI Search index.")        
+        
+        # Queue message with a random backoff so as not to put the next function under unnecessary load
+        queue_client = QueueClient.from_connection_string(azure_blob_connection_string, queue_name, message_encode_policy=TextBase64EncodePolicy())
+        backoff =  random.randint(1, max_seconds_hide_on_upload)        
+        queue_client.send_message(message_string, visibility_timeout = backoff)  
+        statusLog.upsert_document(myblob.name, f'{function_name} - {file_extension} file sent to submit queue. Visible in {backoff} seconds', StatusClassification.DEBUG, State.QUEUED)          
+        
+    except Exception as err:
+        statusLog.upsert_document(myblob.name, f"{function_name} - An error occurred - {str(err)}", StatusClassification.ERROR, State.ERROR)
+
     statusLog.save_document(myblob.name)