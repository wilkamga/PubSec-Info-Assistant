--- conflicted
+++ resolved
@@ -1,166 +1,160 @@
-# Copyright (c) Microsoft Corporation.
-# Licensed under the MIT license.
-
-import azure.functions as func
-from azure.storage.queue import QueueClient, TextBase64EncodePolicy
-import logging
-import os
-import json
-import requests
-from azure.storage.queue import QueueClient, TextBase64EncodePolicy
-from shared_code.status_log import StatusLog, State, StatusClassification
-from shared_code.utilities import Utilities
-import random
-from collections import namedtuple
-import time
-from requests.exceptions import RequestException
-from tenacity import retry, stop_after_attempt, wait_fixed
-
-def string_to_bool(s):
-    return s.lower() == 'true'
-
-azure_blob_storage_account = os.environ["BLOB_STORAGE_ACCOUNT"]
-azure_blob_storage_endpoint = os.environ["BLOB_STORAGE_ACCOUNT_ENDPOINT"]
-azure_blob_drop_storage_container = os.environ["BLOB_STORAGE_ACCOUNT_UPLOAD_CONTAINER_NAME"]
-azure_blob_content_storage_container = os.environ["BLOB_STORAGE_ACCOUNT_OUTPUT_CONTAINER_NAME"]
-azure_blob_storage_key = os.environ["BLOB_STORAGE_ACCOUNT_KEY"]
-azure_blob_connection_string = os.environ["BLOB_CONNECTION_STRING"]
-azure_blob_log_storage_container = os.environ["BLOB_STORAGE_ACCOUNT_LOG_CONTAINER_NAME"]
-CHUNK_TARGET_SIZE = int(os.environ["CHUNK_TARGET_SIZE"])
-FR_API_VERSION = os.environ["FR_API_VERSION"]
-# ALL or Custom page numbers for multi-page documents(PDF/TIFF). Input the page numbers and/or
-# ranges of pages you want to get in the result. For a range of pages, use a hyphen, like pages="1-3, 5-6".
-# Separate each page number or range with a comma.
-azure_blob_connection_string = os.environ["BLOB_CONNECTION_STRING"]
-cosmosdb_url = os.environ["COSMOSDB_URL"]
-cosmosdb_key = os.environ["COSMOSDB_KEY"]
-cosmosdb_database_name = os.environ["COSMOSDB_DATABASE_NAME"]
-cosmosdb_container_name = os.environ["COSMOSDB_CONTAINER_NAME"]
-non_pdf_submit_queue = os.environ["NON_PDF_SUBMIT_QUEUE"]
-pdf_polling_queue = os.environ["PDF_POLLING_QUEUE"]
-pdf_submit_queue = os.environ["PDF_SUBMIT_QUEUE"]
-text_enrichment_queue = os.environ["TEXT_ENRICHMENT_QUEUE"]
-endpoint = os.environ["AZURE_FORM_RECOGNIZER_ENDPOINT"]
-FR_key = os.environ["AZURE_FORM_RECOGNIZER_KEY"]
-api_version = os.environ["FR_API_VERSION"]
-max_submit_requeue_count = int(os.environ["MAX_SUBMIT_REQUEUE_COUNT"])
-max_polling_requeue_count = int(os.environ["MAX_POLLING_REQUEUE_COUNT"])
-submit_requeue_hide_seconds = int(os.environ["SUBMIT_REQUEUE_HIDE_SECONDS"])
-polling_backoff = int(os.environ["POLLING_BACKOFF"])
-max_read_attempts = int(os.environ["MAX_READ_ATTEMPTS"])
-enableDevCode = string_to_bool(os.environ["ENABLE_DEV_CODE"])
-
-<<<<<<< HEAD
-
-statusLog = StatusLog(cosmosdb_url, cosmosdb_key, cosmosdb_database_name, cosmosdb_container_name)
-utilities = Utilities(azure_blob_storage_account, azure_blob_storage_endpoint, azure_blob_drop_storage_container, azure_blob_content_storage_container, azure_blob_storage_key)
-=======
-function_name = "FileFormRecPollingPDF"
-utilities = Utilities(azure_blob_storage_account, azure_blob_drop_storage_container, azure_blob_content_storage_container, azure_blob_storage_key)
->>>>>>> d16ef65a
-FR_MODEL = "prebuilt-layout"
-
-
-
-
-def main(msg: func.QueueMessage) -> None:
-    
-    try:
-        statusLog = StatusLog(cosmosdb_url, cosmosdb_key, cosmosdb_database_name, cosmosdb_container_name)
-        # Receive message from the queue
-        message_body = msg.get_body().decode('utf-8')
-        message_json = json.loads(message_body)
-        blob_name =  message_json['blob_name']
-        blob_uri =  message_json['blob_uri']
-        FR_resultId = message_json['FR_resultId']
-        queued_count = message_json['polling_queue_count']      
-        submit_queued_count = message_json["submit_queued_count"]
-        statusLog.upsert_document(blob_name, f'{function_name} - Message received from pdf polling queue attempt {queued_count}', StatusClassification.DEBUG, State.PROCESSING)        
-        statusLog.upsert_document(blob_name, f'{function_name} - Polling Form Recognizer function started', StatusClassification.INFO)
-        
-        # Construct and submmit the polling message to FR
-        headers = {
-            'Ocp-Apim-Subscription-Key': FR_key
-        }
-
-        params = {
-            'api-version': api_version
-        }
-        url = f"{endpoint}formrecognizer/documentModels/{FR_MODEL}/analyzeResults/{FR_resultId}"
-        
-        # retry logic to handle 'Connection broken: IncompleteRead' errors, up to n times
-     
-        response = durable_get(url, headers, params)   
-        
-        # Check response and process
-        if response.status_code == 200:
-            # FR processing is complete OR still running- create document map 
-            response_json = response.json()
-            response_status = response_json['status']
-            
-            if response_status == "succeeded":
-                # successful, so continue to document map and chunking
-                statusLog.upsert_document(blob_name, f'{function_name} - Form Recognizer has completed processing and the analyze results have been received', StatusClassification.DEBUG)  
-                # build the document map     
-                statusLog.upsert_document(blob_name, f'{function_name} - Starting document map build', StatusClassification.DEBUG)  
-                document_map = utilities.build_document_map_pdf(blob_name, blob_uri, response_json["analyzeResult"], azure_blob_log_storage_container)  
-                statusLog.upsert_document(blob_name, f'{function_name} - Document map build complete', StatusClassification.DEBUG)     
-                # create chunks
-                statusLog.upsert_document(blob_name, f'{function_name} - Starting chunking', StatusClassification.DEBUG)  
-                chunk_count = utilities.build_chunks(document_map, blob_name, blob_uri, CHUNK_TARGET_SIZE)
-                statusLog.upsert_document(blob_name, f'{function_name} - Chunking complete, {chunk_count} chunks created.', StatusClassification.DEBUG)  
-                
-                # create chunks
-                if enableDevCode:
-                    # Dev code
-                    # submit message to the enrichment queue to continue processing                
-                    queue_client = QueueClient.from_connection_string(azure_blob_connection_string, queue_name=text_enrichment_queue, message_encode_policy=TextBase64EncodePolicy())
-                    message_json["text_enrichment_queued_count"] = 1
-                    message_string = json.dumps(message_json)
-                    queue_client.send_message(message_string)
-                    statusLog.upsert_document(blob_name, f"{function_name} - message sent to enrichment queue", StatusClassification.DEBUG, State.QUEUED) 
-                else:                    
-                    # Released code
-                    statusLog.upsert_document(blob_name, f'{function_name} - Processing of file is now complete.', StatusClassification.INFO, State.COMPLETE)
-
-            elif response_status == "running":
-                # still running so requeue with a backoff
-                if queued_count < max_read_attempts:
-                    backoff = polling_backoff * (queued_count ** 2)
-                    backoff += random.randint(0, 10)
-                    queued_count += 1
-                    message_json['polling_queue_count'] = queued_count
-                    statusLog.upsert_document(blob_name, f"{function_name} - FR has not completed processing, requeuing. Polling back off of attempt {queued_count} of {max_polling_requeue_count} for {backoff} seconds", StatusClassification.DEBUG, State.QUEUED) 
-                    queue_client = QueueClient.from_connection_string(azure_blob_connection_string, queue_name=pdf_polling_queue, message_encode_policy=TextBase64EncodePolicy())
-                    message_json_str = json.dumps(message_json)  
-                    queue_client.send_message(message_json_str, visibility_timeout=backoff)
-                else:
-                    statusLog.upsert_document(blob_name, f'{function_name} - maximum submissions to FR reached', StatusClassification.ERROR, State.ERROR)     
-            else:
-                # unexpected status returned by FR, such as internal capacity overload, so requeue
-                if submit_queued_count < max_submit_requeue_count:
-                    statusLog.upsert_document(blob_name, f'{function_name} - unhandled response from Form Recognizer- code: {response.status_code} status: {response_status} - text: {response.text}. Document will be resubmitted', StatusClassification.ERROR)                  
-                    queue_client = QueueClient.from_connection_string(azure_blob_connection_string, pdf_submit_queue, message_encode_policy=TextBase64EncodePolicy())  
-                    submit_queued_count += 1
-                    message_json["submit_queued_count"] = submit_queued_count
-                    message_string = json.dumps(message_json)    
-                    queue_client.send_message(message_string, visibility_timeout = submit_requeue_hide_seconds)  
-                    statusLog.upsert_document(blob_name, f'{function_name} file resent to submit queue. Visible in {submit_requeue_hide_seconds} seconds', StatusClassification.DEBUG, State.THROTTLED)      
-                else:
-                    statusLog.upsert_document(blob_name, f'{function_name} - maximum submissions to FR reached', StatusClassification.ERROR, State.ERROR)     
-                
-        else:
-            statusLog.upsert_document(blob_name, f'{function_name} - Error raised by FR polling', StatusClassification.ERROR, State.ERROR)    
-                            
-    except Exception as e:
-        # a general error 
-        statusLog.upsert_document(blob_name, f"{function_name} - An error occurred - code: {response.status_code} - {str(e)}", StatusClassification.ERROR, State.ERROR)
-        
-    statusLog.save_document()
-
-
-@retry(stop=stop_after_attempt(max_read_attempts), wait=wait_fixed(5))
-def durable_get(url, headers, params):
-    response = requests.get(url, headers=headers, params=params)   
-    response.raise_for_status()  # Raise stored HTTPError, if one occurred.
-    return response
+# Copyright (c) Microsoft Corporation.
+# Licensed under the MIT license.
+
+import azure.functions as func
+from azure.storage.queue import QueueClient, TextBase64EncodePolicy
+import logging
+import os
+import json
+import requests
+from azure.storage.queue import QueueClient, TextBase64EncodePolicy
+from shared_code.status_log import StatusLog, State, StatusClassification
+from shared_code.utilities import Utilities
+import random
+from collections import namedtuple
+import time
+from requests.exceptions import RequestException
+from tenacity import retry, stop_after_attempt, wait_fixed
+
+def string_to_bool(s):
+    return s.lower() == 'true'
+
+azure_blob_storage_account = os.environ["BLOB_STORAGE_ACCOUNT"]
+azure_blob_storage_endpoint = os.environ["BLOB_STORAGE_ACCOUNT_ENDPOINT"]
+azure_blob_drop_storage_container = os.environ["BLOB_STORAGE_ACCOUNT_UPLOAD_CONTAINER_NAME"]
+azure_blob_content_storage_container = os.environ["BLOB_STORAGE_ACCOUNT_OUTPUT_CONTAINER_NAME"]
+azure_blob_storage_key = os.environ["BLOB_STORAGE_ACCOUNT_KEY"]
+azure_blob_connection_string = os.environ["BLOB_CONNECTION_STRING"]
+azure_blob_log_storage_container = os.environ["BLOB_STORAGE_ACCOUNT_LOG_CONTAINER_NAME"]
+CHUNK_TARGET_SIZE = int(os.environ["CHUNK_TARGET_SIZE"])
+FR_API_VERSION = os.environ["FR_API_VERSION"]
+# ALL or Custom page numbers for multi-page documents(PDF/TIFF). Input the page numbers and/or
+# ranges of pages you want to get in the result. For a range of pages, use a hyphen, like pages="1-3, 5-6".
+# Separate each page number or range with a comma.
+azure_blob_connection_string = os.environ["BLOB_CONNECTION_STRING"]
+cosmosdb_url = os.environ["COSMOSDB_URL"]
+cosmosdb_key = os.environ["COSMOSDB_KEY"]
+cosmosdb_database_name = os.environ["COSMOSDB_DATABASE_NAME"]
+cosmosdb_container_name = os.environ["COSMOSDB_CONTAINER_NAME"]
+non_pdf_submit_queue = os.environ["NON_PDF_SUBMIT_QUEUE"]
+pdf_polling_queue = os.environ["PDF_POLLING_QUEUE"]
+pdf_submit_queue = os.environ["PDF_SUBMIT_QUEUE"]
+text_enrichment_queue = os.environ["TEXT_ENRICHMENT_QUEUE"]
+endpoint = os.environ["AZURE_FORM_RECOGNIZER_ENDPOINT"]
+FR_key = os.environ["AZURE_FORM_RECOGNIZER_KEY"]
+api_version = os.environ["FR_API_VERSION"]
+max_submit_requeue_count = int(os.environ["MAX_SUBMIT_REQUEUE_COUNT"])
+max_polling_requeue_count = int(os.environ["MAX_POLLING_REQUEUE_COUNT"])
+submit_requeue_hide_seconds = int(os.environ["SUBMIT_REQUEUE_HIDE_SECONDS"])
+polling_backoff = int(os.environ["POLLING_BACKOFF"])
+max_read_attempts = int(os.environ["MAX_READ_ATTEMPTS"])
+enableDevCode = string_to_bool(os.environ["ENABLE_DEV_CODE"])
+
+function_name = "FileFormRecPollingPDF"
+utilities = Utilities(azure_blob_storage_account, azure_blob_storage_endpoint, azure_blob_drop_storage_container, azure_blob_content_storage_container, azure_blob_storage_key)
+FR_MODEL = "prebuilt-layout"
+
+
+
+
+def main(msg: func.QueueMessage) -> None:
+    
+    try:
+        statusLog = StatusLog(cosmosdb_url, cosmosdb_key, cosmosdb_database_name, cosmosdb_container_name)
+        # Receive message from the queue
+        message_body = msg.get_body().decode('utf-8')
+        message_json = json.loads(message_body)
+        blob_name =  message_json['blob_name']
+        blob_uri =  message_json['blob_uri']
+        FR_resultId = message_json['FR_resultId']
+        queued_count = message_json['polling_queue_count']      
+        submit_queued_count = message_json["submit_queued_count"]
+        statusLog.upsert_document(blob_name, f'{function_name} - Message received from pdf polling queue attempt {queued_count}', StatusClassification.DEBUG, State.PROCESSING)        
+        statusLog.upsert_document(blob_name, f'{function_name} - Polling Form Recognizer function started', StatusClassification.INFO)
+        
+        # Construct and submmit the polling message to FR
+        headers = {
+            'Ocp-Apim-Subscription-Key': FR_key
+        }
+
+        params = {
+            'api-version': api_version
+        }
+        url = f"{endpoint}formrecognizer/documentModels/{FR_MODEL}/analyzeResults/{FR_resultId}"
+        
+        # retry logic to handle 'Connection broken: IncompleteRead' errors, up to n times
+     
+        response = durable_get(url, headers, params)   
+        
+        # Check response and process
+        if response.status_code == 200:
+            # FR processing is complete OR still running- create document map 
+            response_json = response.json()
+            response_status = response_json['status']
+            
+            if response_status == "succeeded":
+                # successful, so continue to document map and chunking
+                statusLog.upsert_document(blob_name, f'{function_name} - Form Recognizer has completed processing and the analyze results have been received', StatusClassification.DEBUG)  
+                # build the document map     
+                statusLog.upsert_document(blob_name, f'{function_name} - Starting document map build', StatusClassification.DEBUG)  
+                document_map = utilities.build_document_map_pdf(blob_name, blob_uri, response_json["analyzeResult"], azure_blob_log_storage_container)  
+                statusLog.upsert_document(blob_name, f'{function_name} - Document map build complete', StatusClassification.DEBUG)     
+                # create chunks
+                statusLog.upsert_document(blob_name, f'{function_name} - Starting chunking', StatusClassification.DEBUG)  
+                chunk_count = utilities.build_chunks(document_map, blob_name, blob_uri, CHUNK_TARGET_SIZE)
+                statusLog.upsert_document(blob_name, f'{function_name} - Chunking complete, {chunk_count} chunks created.', StatusClassification.DEBUG)  
+                
+                # create chunks
+                if enableDevCode:
+                    # Dev code
+                    # submit message to the enrichment queue to continue processing                
+                    queue_client = QueueClient.from_connection_string(azure_blob_connection_string, queue_name=text_enrichment_queue, message_encode_policy=TextBase64EncodePolicy())
+                    message_json["text_enrichment_queued_count"] = 1
+                    message_string = json.dumps(message_json)
+                    queue_client.send_message(message_string)
+                    statusLog.upsert_document(blob_name, f"{function_name} - message sent to enrichment queue", StatusClassification.DEBUG, State.QUEUED) 
+                else:                    
+                    # Released code
+                    statusLog.upsert_document(blob_name, f'{function_name} - Processing of file is now complete.', StatusClassification.INFO, State.COMPLETE)
+
+            elif response_status == "running":
+                # still running so requeue with a backoff
+                if queued_count < max_read_attempts:
+                    backoff = polling_backoff * (queued_count ** 2)
+                    backoff += random.randint(0, 10)
+                    queued_count += 1
+                    message_json['polling_queue_count'] = queued_count
+                    statusLog.upsert_document(blob_name, f"{function_name} - FR has not completed processing, requeuing. Polling back off of attempt {queued_count} of {max_polling_requeue_count} for {backoff} seconds", StatusClassification.DEBUG, State.QUEUED) 
+                    queue_client = QueueClient.from_connection_string(azure_blob_connection_string, queue_name=pdf_polling_queue, message_encode_policy=TextBase64EncodePolicy())
+                    message_json_str = json.dumps(message_json)  
+                    queue_client.send_message(message_json_str, visibility_timeout=backoff)
+                else:
+                    statusLog.upsert_document(blob_name, f'{function_name} - maximum submissions to FR reached', StatusClassification.ERROR, State.ERROR)     
+            else:
+                # unexpected status returned by FR, such as internal capacity overload, so requeue
+                if submit_queued_count < max_submit_requeue_count:
+                    statusLog.upsert_document(blob_name, f'{function_name} - unhandled response from Form Recognizer- code: {response.status_code} status: {response_status} - text: {response.text}. Document will be resubmitted', StatusClassification.ERROR)                  
+                    queue_client = QueueClient.from_connection_string(azure_blob_connection_string, pdf_submit_queue, message_encode_policy=TextBase64EncodePolicy())  
+                    submit_queued_count += 1
+                    message_json["submit_queued_count"] = submit_queued_count
+                    message_string = json.dumps(message_json)    
+                    queue_client.send_message(message_string, visibility_timeout = submit_requeue_hide_seconds)  
+                    statusLog.upsert_document(blob_name, f'{function_name} file resent to submit queue. Visible in {submit_requeue_hide_seconds} seconds', StatusClassification.DEBUG, State.THROTTLED)      
+                else:
+                    statusLog.upsert_document(blob_name, f'{function_name} - maximum submissions to FR reached', StatusClassification.ERROR, State.ERROR)     
+                
+        else:
+            statusLog.upsert_document(blob_name, f'{function_name} - Error raised by FR polling', StatusClassification.ERROR, State.ERROR)    
+                            
+    except Exception as e:
+        # a general error 
+        statusLog.upsert_document(blob_name, f"{function_name} - An error occurred - code: {response.status_code} - {str(e)}", StatusClassification.ERROR, State.ERROR)
+        
+    statusLog.save_document()
+
+
+@retry(stop=stop_after_attempt(max_read_attempts), wait=wait_fixed(5))
+def durable_get(url, headers, params):
+    response = requests.get(url, headers=headers, params=params)   
+    response.raise_for_status()  # Raise stored HTTPError, if one occurred.
+    return response