# Copyright (c) Microsoft Corporation.
# Licensed under the MIT license.

#!/bin/bash
set -e

figlet Infrastructure

# Get the directory that this script is in
DIR="$( cd "$( dirname "${BASH_SOURCE[0]}" )" >/dev/null 2>&1 && pwd )"
source "${DIR}/load-env.sh"
source "${DIR}/prepare-tf-variables.sh"
pushd "$DIR/../infra" > /dev/null

# reset the current directory on exit using a trap so that the directory is reset even on error
function finish {
  popd > /dev/null
}
trap finish EXIT

if [ -n "${IN_AUTOMATION}" ]; then
  export TF_VAR_isInAutomation=true
  
  if [[ $WORKSPACE = tmp* ]]; then
    # if in automation for PR builds, get the app registration and service principal values from the already logged in SP
    aadWebAppId=$ARM_CLIENT_ID
    aadMgmtAppId=$ARM_CLIENT_ID
    aadWebSPId=$ARM_SERVICE_PRINCIPAL_ID
    aadMgmtAppSecret=$ARM_CLIENT_SECRET
    aadMgmtSPId=$ARM_SERVICE_PRINCIPAL_ID
  else
    # if in automation for non-PR builds, get the app registration and service principal values from the manually created AD objects
    aadWebAppId=$AD_WEBAPP_CLIENT_ID
    if [ -z $aadWebAppId ]; then
      echo "An Azure AD App Registration and Service Principal must be manually created for the targeted workspace."
      echo "Please create the Azure AD objects using the script at /scripts/create-ad-objs-for-deployment.sh and set the AD_WEBAPP_CLIENT_ID pipeline variable in Azure DevOps."
      exit 1  
    fi
    aadMgmtAppId=$AD_MGMTAPP_CLIENT_ID
    aadMgmtAppSecret=$AD_MGMTAPP_CLIENT_SECRET
    aadMgmtSPId=$AD_MGMT_SERVICE_PRINCIPAL_ID

  fi
<<<<<<< HEAD
fi

azureMgmtUrl=$(az cloud show --output tsv --query "endpoints.management")

export SINGED_IN_USER_PRINCIPAL=$signedInUserId
export AZURE_AD_WEB_APP_CLIENT_ID=$aadWebAppId
export AZURE_AD_MGMT_APP_CLIENT_ID=$aadMgmtAppId
export AZURE_AD_MGMT_SP_ID=$aadMgmtSPId
export AZURE_AD_MGMT_APP_SECRET=$aadMgmtAppSecret
export AZURE_KV_ACCESS_OBJ_ID=$kvAccessObjectId
export AZURE_MANAGEMENT_URL=$azureMgmtUrl
=======
>>>>>>> cd9aa108

  # prepare the AD object variables for Terraform
  export TF_VAR_aadWebClientId=$aadWebAppId
  export TF_VAR_aadMgmtClientId=$aadMgmtAppId
  export TF_VAR_aadMgmtServicePrincipalId=$aadMgmtSPId
  export TF_VAR_aadMgmtClientSecret=$aadMgmtAppSecret
fi

<<<<<<< HEAD
#set up parameter file
declare -A REPLACE_TOKENS=(
    [\${WORKSPACE}]=${WORKSPACE}
    [\${LOCATION}]=${LOCATION}
    [\${ENABLE_CUSTOMER_USAGE_ATTRIBUTION}]=${ENABLE_CUSTOMER_USAGE_ATTRIBUTION}
    [\${CUSTOMER_USAGE_ATTRIBUTION_ID}]=${CUSTOMER_USAGE_ATTRIBUTION_ID}
    [\${SINGED_IN_USER_PRINCIPAL}]=${SINGED_IN_USER_PRINCIPAL}
    [\${RANDOM_STRING}]=${RANDOM_STRING}
    [\${AZURE_OPENAI_SERVICE_NAME}]=${AZURE_OPENAI_SERVICE_NAME}
    [\${AZURE_OPENAI_RESOURCE_GROUP}]=${AZURE_OPENAI_RESOURCE_GROUP}
    [\${CHATGPT_MODEL_DEPLOYMENT_NAME}]=${AZURE_OPENAI_CHATGPT_DEPLOYMENT}
    [\${AZURE_OPENAI_EMBEDDING_DEPLOYMENT_NAME}]=${AZURE_OPENAI_EMBEDDING_DEPLOYMENT_NAME}
    [\${AZURE_OPENAI_EMBEDDINGS_MODEL_NAME}]=${AZURE_OPENAI_EMBEDDINGS_MODEL_NAME}
    [\${AZURE_OPENAI_EMBEDDINGS_MODEL_VERSION}]=${AZURE_OPENAI_EMBEDDINGS_MODEL_VERSION}
    [\${CHATGPT_MODEL_MODEL_NAME}]=${AZURE_OPENAI_CHATGPT_MODEL_NAME}
    [\${CHATGPT_MODEL_VERSION}]=${AZURE_OPENAI_CHATGPT_MODEL_VERSION}
    [\${CHATGPT_MODEL_CAPACITY}]=${AZURE_OPENAI_CHATGPT_MODEL_CAPACITY}
    [\${USE_EXISTING_AOAI}]=${USE_EXISTING_AOAI}
    [\${AZURE_OPENAI_SERVICE_KEY}]=${AZURE_OPENAI_SERVICE_KEY}
    [\${BUILD_NUMBER}]=${BUILD_NUMBER}
    [\${AZURE_AD_WEB_APP_CLIENT_ID}]=${AZURE_AD_WEB_APP_CLIENT_ID}
    [\${AZURE_AD_MGMT_APP_CLIENT_ID}]=${AZURE_AD_MGMT_APP_CLIENT_ID}
    [\${AZURE_AD_MGMT_SP_ID}]=${AZURE_AD_MGMT_SP_ID}
    [\${IS_IN_AUTOMATION}]=${IS_IN_AUTOMATION}
    [\${QUERYTERM_LANGUAGE}]=${PROMPT_QUERYTERM_LANGUAGE}
    [\${TARGET_TRANSLATION_LANGUAGE}]=${TARGET_TRANSLATION_LANGUAGE}
    [\${ENABLE_DEV_CODE}]=${ENABLE_DEV_CODE}
    [\${TENANT_ID}]=${TENANT_ID}
    [\${SUBSCRIPTION_ID}]=${SUBSCRIPTION_ID}
    [\${AZURE_AD_MGMT_APP_SECRET}]=${AZURE_AD_MGMT_APP_SECRET}
    [\${CHAT_WARNING_BANNER_TEXT}]=${CHAT_WARNING_BANNER_TEXT}
    [\${USE_AZURE_OPENAI_EMBEDDINGS}]=${USE_AZURE_OPENAI_EMBEDDINGS}
    [\${OPEN_SOURCE_EMBEDDING_MODEL_VECTOR_SIZE}]=${OPEN_SOURCE_EMBEDDING_MODEL_VECTOR_SIZE}
    [\${OPEN_SOURCE_EMBEDDING_MODEL}]=${OPEN_SOURCE_EMBEDDING_MODEL}
    [\${APPLICATION_TITLE}]=${APPLICATION_TITLE}
    [\${AZURE_KV_ACCESS_OBJ_ID}]=${AZURE_KV_ACCESS_OBJ_ID}
    [\${AZURE_MANAGEMENT_URL}]=${AZURE_MANAGEMENT_URL}
)
parameter_json=$(cat "$DIR/../infra/main.parameters.json.template")
for token in "${!REPLACE_TOKENS[@]}"
do
  parameter_json="${parameter_json//"$token"/"${REPLACE_TOKENS[$token]}"}"
done
echo $parameter_json > $DIR/../infra/main.parameters.json

#make sure bicep is always the latest version
az bicep upgrade

#Check and Remove if exists the CUA deployment Object to resolve Bicep limitations
az deployment sub delete --name "pid-${CUSTOMER_USAGE_ATTRIBUTION_ID}"

#deploy bicep
az deployment sub what-if --location $LOCATION --template-file main.bicep --parameters main.parameters.json --name $RG_NAME
if [ -z $SKIP_PLAN_CHECK ]
    then
        printInfo "Are you happy with the plan, would you like to apply? (y/N)"
        read -r answer
        answer=${answer^^}
        
        if [[ "$answer" != "Y" ]];
        then
            printInfo "Exiting: User did not wish to apply infrastructure changes." 
            exit 1
        fi
    fi
results=$(az deployment sub create --location $LOCATION --template-file main.bicep --parameters main.parameters.json --name $RG_NAME)
=======
# Initialise Terraform with the correct path
${DIR}/terraform-init.sh "$DIR/../infra/"
>>>>>>> cd9aa108

${DIR}/terraform-plan-apply.sh -d "$DIR/../infra" -p "infoasst" -o "$DIR/../inf_output.json"<|MERGE_RESOLUTION|>--- conflicted
+++ resolved
@@ -41,20 +41,6 @@
     aadMgmtSPId=$AD_MGMT_SERVICE_PRINCIPAL_ID
 
   fi
-<<<<<<< HEAD
-fi
-
-azureMgmtUrl=$(az cloud show --output tsv --query "endpoints.management")
-
-export SINGED_IN_USER_PRINCIPAL=$signedInUserId
-export AZURE_AD_WEB_APP_CLIENT_ID=$aadWebAppId
-export AZURE_AD_MGMT_APP_CLIENT_ID=$aadMgmtAppId
-export AZURE_AD_MGMT_SP_ID=$aadMgmtSPId
-export AZURE_AD_MGMT_APP_SECRET=$aadMgmtAppSecret
-export AZURE_KV_ACCESS_OBJ_ID=$kvAccessObjectId
-export AZURE_MANAGEMENT_URL=$azureMgmtUrl
-=======
->>>>>>> cd9aa108
 
   # prepare the AD object variables for Terraform
   export TF_VAR_aadWebClientId=$aadWebAppId
@@ -63,76 +49,7 @@
   export TF_VAR_aadMgmtClientSecret=$aadMgmtAppSecret
 fi
 
-<<<<<<< HEAD
-#set up parameter file
-declare -A REPLACE_TOKENS=(
-    [\${WORKSPACE}]=${WORKSPACE}
-    [\${LOCATION}]=${LOCATION}
-    [\${ENABLE_CUSTOMER_USAGE_ATTRIBUTION}]=${ENABLE_CUSTOMER_USAGE_ATTRIBUTION}
-    [\${CUSTOMER_USAGE_ATTRIBUTION_ID}]=${CUSTOMER_USAGE_ATTRIBUTION_ID}
-    [\${SINGED_IN_USER_PRINCIPAL}]=${SINGED_IN_USER_PRINCIPAL}
-    [\${RANDOM_STRING}]=${RANDOM_STRING}
-    [\${AZURE_OPENAI_SERVICE_NAME}]=${AZURE_OPENAI_SERVICE_NAME}
-    [\${AZURE_OPENAI_RESOURCE_GROUP}]=${AZURE_OPENAI_RESOURCE_GROUP}
-    [\${CHATGPT_MODEL_DEPLOYMENT_NAME}]=${AZURE_OPENAI_CHATGPT_DEPLOYMENT}
-    [\${AZURE_OPENAI_EMBEDDING_DEPLOYMENT_NAME}]=${AZURE_OPENAI_EMBEDDING_DEPLOYMENT_NAME}
-    [\${AZURE_OPENAI_EMBEDDINGS_MODEL_NAME}]=${AZURE_OPENAI_EMBEDDINGS_MODEL_NAME}
-    [\${AZURE_OPENAI_EMBEDDINGS_MODEL_VERSION}]=${AZURE_OPENAI_EMBEDDINGS_MODEL_VERSION}
-    [\${CHATGPT_MODEL_MODEL_NAME}]=${AZURE_OPENAI_CHATGPT_MODEL_NAME}
-    [\${CHATGPT_MODEL_VERSION}]=${AZURE_OPENAI_CHATGPT_MODEL_VERSION}
-    [\${CHATGPT_MODEL_CAPACITY}]=${AZURE_OPENAI_CHATGPT_MODEL_CAPACITY}
-    [\${USE_EXISTING_AOAI}]=${USE_EXISTING_AOAI}
-    [\${AZURE_OPENAI_SERVICE_KEY}]=${AZURE_OPENAI_SERVICE_KEY}
-    [\${BUILD_NUMBER}]=${BUILD_NUMBER}
-    [\${AZURE_AD_WEB_APP_CLIENT_ID}]=${AZURE_AD_WEB_APP_CLIENT_ID}
-    [\${AZURE_AD_MGMT_APP_CLIENT_ID}]=${AZURE_AD_MGMT_APP_CLIENT_ID}
-    [\${AZURE_AD_MGMT_SP_ID}]=${AZURE_AD_MGMT_SP_ID}
-    [\${IS_IN_AUTOMATION}]=${IS_IN_AUTOMATION}
-    [\${QUERYTERM_LANGUAGE}]=${PROMPT_QUERYTERM_LANGUAGE}
-    [\${TARGET_TRANSLATION_LANGUAGE}]=${TARGET_TRANSLATION_LANGUAGE}
-    [\${ENABLE_DEV_CODE}]=${ENABLE_DEV_CODE}
-    [\${TENANT_ID}]=${TENANT_ID}
-    [\${SUBSCRIPTION_ID}]=${SUBSCRIPTION_ID}
-    [\${AZURE_AD_MGMT_APP_SECRET}]=${AZURE_AD_MGMT_APP_SECRET}
-    [\${CHAT_WARNING_BANNER_TEXT}]=${CHAT_WARNING_BANNER_TEXT}
-    [\${USE_AZURE_OPENAI_EMBEDDINGS}]=${USE_AZURE_OPENAI_EMBEDDINGS}
-    [\${OPEN_SOURCE_EMBEDDING_MODEL_VECTOR_SIZE}]=${OPEN_SOURCE_EMBEDDING_MODEL_VECTOR_SIZE}
-    [\${OPEN_SOURCE_EMBEDDING_MODEL}]=${OPEN_SOURCE_EMBEDDING_MODEL}
-    [\${APPLICATION_TITLE}]=${APPLICATION_TITLE}
-    [\${AZURE_KV_ACCESS_OBJ_ID}]=${AZURE_KV_ACCESS_OBJ_ID}
-    [\${AZURE_MANAGEMENT_URL}]=${AZURE_MANAGEMENT_URL}
-)
-parameter_json=$(cat "$DIR/../infra/main.parameters.json.template")
-for token in "${!REPLACE_TOKENS[@]}"
-do
-  parameter_json="${parameter_json//"$token"/"${REPLACE_TOKENS[$token]}"}"
-done
-echo $parameter_json > $DIR/../infra/main.parameters.json
-
-#make sure bicep is always the latest version
-az bicep upgrade
-
-#Check and Remove if exists the CUA deployment Object to resolve Bicep limitations
-az deployment sub delete --name "pid-${CUSTOMER_USAGE_ATTRIBUTION_ID}"
-
-#deploy bicep
-az deployment sub what-if --location $LOCATION --template-file main.bicep --parameters main.parameters.json --name $RG_NAME
-if [ -z $SKIP_PLAN_CHECK ]
-    then
-        printInfo "Are you happy with the plan, would you like to apply? (y/N)"
-        read -r answer
-        answer=${answer^^}
-        
-        if [[ "$answer" != "Y" ]];
-        then
-            printInfo "Exiting: User did not wish to apply infrastructure changes." 
-            exit 1
-        fi
-    fi
-results=$(az deployment sub create --location $LOCATION --template-file main.bicep --parameters main.parameters.json --name $RG_NAME)
-=======
 # Initialise Terraform with the correct path
 ${DIR}/terraform-init.sh "$DIR/../infra/"
->>>>>>> cd9aa108
 
 ${DIR}/terraform-plan-apply.sh -d "$DIR/../infra" -p "infoasst" -o "$DIR/../inf_output.json"