--- conflicted
+++ resolved
@@ -49,7 +49,6 @@
   export TF_VAR_aadMgmtClientSecret=$aadMgmtAppSecret
 fi
 
-<<<<<<< HEAD
 if [ -n "${IN_AUTOMATION}" ]
 then
 
@@ -60,10 +59,9 @@
     az login --service-principal -u "$ARM_CLIENT_ID" -p "$ARM_CLIENT_SECRET" --tenant "$ARM_TENANT_ID"
     az account set -s "$ARM_SUBSCRIPTION_ID"
 fi
-=======
+
 # Create our application configuration file before starting infrastructure
 ${DIR}/configuration-create.sh
->>>>>>> 6c106b1c
 
 # Initialise Terraform with the correct path
 ${DIR}/terraform-init.sh "$DIR/../infra/"
