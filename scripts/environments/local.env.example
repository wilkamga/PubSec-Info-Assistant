# Values that are required below are marked accordingly. Depending on your selections additional values may be required. 
# Please see our deployment guide for more information at ./docs/deployment/deployment.md#configure-env-files

# Region to deploy into when running locally.
# This is set by the Azure Pipeline for other environments.
export LOCATION="westeurope" # Required
export WORKSPACE="myworkspace" # Required
export SUBSCRIPTION_ID="" # Required
export TENANT_ID="" # Required

# ----------------------------------------------------------
# The following values determine the features that are enabled in the deployment.
# All of the feature flag parameters are required except for the SHAREPOINT_SITES and SHAREPOINT_FOLDERS parameters.
# ----------------------------------------------------------
#Update to target different environments. Supported values are AzureCloud, AzureUSGovernment. 
export AZURE_ENVIRONMENT="AzureCloud"
# Update to "true" if you want to deploy the solution in a "secure" mode. The secure mode requires extra permissions and will require
# the user to have special access. In the "secure" mode, traffic within the Information Assistant will not use public endpoints.
export SECURE_MODE=false
# Update to "true" if you want to deploy the solution with the ability to use the Work + Web Chat feature.
# This feature will allow users to use web based search results to be a data source for grounding in the chat.
# Web Chat feature IS NOT supported in AZURE_ENVIRONMENT="AzureUSGovernment"
export ENABLE_WEB_CHAT=false
# If you are enabling the Web Chat feature, you can update the following values to "true" to enable safe search for the Bing data source.
# Defaults to true if not defined.
export ENABLE_BING_SAFE_SEARCH=true
# Update to "true" if you want to deploy the solution with the ability to use the Generative Chat feature.
# This feature will allow users to use native responses from the LLM without any data source for grounding in the chat.
export ENABLE_UNGROUNDED_CHAT=false
# Update to "true" if you want to deploy the solution with the ability to use the Math Assistant feature.
# This feature will allow users to use the Math Assistant feature to solve math problems.
export ENABLE_MATH_ASSISTANT=true
# Update to "true" if you want to deploy the solution with the ability to use the Tabular Data Assistant feature.
# This feature will allow users to use the Tabular Data Assistant feature to chat with CSV files.
export ENABLE_TABULAR_DATA_ASSISTANT=true
# Update to "true" if you want to deploy the solution with the ability to ingest data from SharePoint sites.
# This feature will allow users to use the SharePoint connector to ingest documents from folders in SharePoint.
export ENABLE_SHAREPOINT_CONNECTOR=false
# If the SharePoint connector is enabled, use the following settings for a list of sharepoint sites and folders you want to index. 
# This is a SINGLE QUOTED JSON Object Array containing each sharepoint site and the corresponding entry folder
# Example: '[
#    { "url": "https://yoursharepoint.com", "folder": "/Shared Documents/YourFolder"},
#    { "url": "https://yoursharepoint.com", "folder": "/Shared Documents/YourFolder2"}
#    ]'
# The app will crawl down from the folder specified into subfolders and files
# The forward slash for at the beginning of the folder is required i.e. "/Shared Documents"
# Specifying the root folder of "/Shared Documents" will crawl all your documents in your sharepoint site
export SHAREPOINT_TO_SYNC=''
# Update to "true" if you want to deploy the solution with the ability to use the Multimedia feature.
# This feature will allow users to use the Azure Video Indexer feature to process video and audio files.
# Defaults to false, as this is a future feature.
export ENABLE_MULTIMEDIA=false
# ----------------------------------------------------------
# End of feature flags
# ----------------------------------------------------------

# Use this setting to determine whether a user needs to be granted explicit access to the website via an
# Azure AD Enterprise Application membership (true) or allow the website to be available to anyone in the Azure tenant (false). Defaults to false.
# If set to true, A tenant level administrator will be required to grant the implicit grant workflow for the Azure AD App Registration manually.
export REQUIRE_WEBSITE_SECURITY_MEMBERSHIP=false # Required

# Uncomment this if you want to avoid the "are you sure?" prompt when applying TF changes
# export SKIP_PLAN_CHECK=1

# If using an existing deployment of Azure OpenAI, set the USE_EXISTING_AOAI to true and fill in the following values
# If you are deploying a new instance of Azure OpenAI, set the USE_EXISTING_AOAI to false and the following values are not required
# Using and existing instance of Azure OpenAI will NOT be allowed if deploying in Secure Mode
export USE_EXISTING_AOAI=false # Required
export AZURE_OPENAI_RESOURCE_GROUP=""
export AZURE_OPENAI_SERVICE_NAME=""
export AZURE_OPENAI_SERVICE_KEY=""
export AZURE_OPENAI_CHATGPT_DEPLOYMENT=""

# Choose your preferred text embedding model from below options of closed source and open source models.:
# 1. Azure OpenAI Embeddings 
# 2. sentence-transformers/all-mpnet-base-v2                      768
# 3. BAAI/bge-small-en-v1.5                                       384
# 4. For embedding in languages other than English:
#    sentence-transformers/paraphrase-multilingual-MiniLM-L12-v2  384


# To use Azure OpenAI Embeddings, set the following properties:
export USE_AZURE_OPENAI_EMBEDDINGS=true # Required
export AZURE_OPENAI_EMBEDDING_DEPLOYMENT_NAME="text-embedding-ada-002"

# If you prefer an open-source Embedding model, use below section to set your preferred model:

#-----------------------------------------------------------------------------------------------#
# export USE_AZURE_OPENAI_EMBEDDINGS=false
# export AZURE_OPENAI_EMBEDDING_DEPLOYMENT_NAME="text-embedding-ada-002"

#And choose one of your preferred open-source embedding models below. You only need to uncomment one from below.

# Uncomment and set the desired model and vector size:
# export OPEN_SOURCE_EMBEDDING_MODEL="BAAI/bge-small-en-v1.5"
# export OPEN_SOURCE_EMBEDDING_MODEL_VECTOR_SIZE="384"

# Uncomment and set the desired model and vector size:
# export OPEN_SOURCE_EMBEDDING_MODEL="sentence-transformers/all-mpnet-base-v2"
# export OPEN_SOURCE_EMBEDDING_MODEL_VECTOR_SIZE="768"

# Uncomment and set the desired model and vector size:
# export OPEN_SOURCE_EMBEDDING_MODEL="sentence-transformers/paraphrase-multilingual-MiniLM-L12-v2"
# export OPEN_SOURCE_EMBEDDING_MODEL_VECTOR_SIZE="384"



#-------------------------------------------------------------------------------------------------#

# If you are doing a deployment where any of the following are true...
# 1. Azure OpenAI models are limited in your region
# 2. Azure OpenAI is not in the same Subscription as your current target subscription
# 3. You are deploying to USGov with Azure OpenAI in Azure Commercial
# ...then you will need to set the following values to the Azure OpenAI model you want to use. 
export AZURE_OPENAI_CHATGPT_MODEL_NAME=""
export AZURE_OPENAI_CHATGPT_MODEL_VERSION=""
export AZURE_OPENAI_EMBEDDINGS_MODEL_NAME=""
export AZURE_OPENAI_EMBEDDINGS_MODEL_VERSION=""
#-------------------------------------------------------------------------------------------------#

# If you have limited capacity in your subscription, you can set the following to limit the deployment capacity.
export AZURE_OPENAI_CHATGPT_MODEL_CAPACITY="240" # Required
export AZURE_OPENAI_EMBEDDINGS_MODEL_CAPACITY="240" # Required

# If your deployment requires a warning banner and footer, please set this variable.
export CHAT_WARNING_BANNER_TEXT=""

# A pointer to a supported language ENV file located in the ./languages folder.
export DEFAULT_LANGUAGE="en-US" # Required

# If you are deploying this for a customer, you can optionally set the following values to track usage of the accelerator.
# This uses the pattern of Customer Usage Attribution, more info can be found at https://learn.microsoft.com/en-us/partner-center/marketplace/azure-partner-customer-usage-attribution 
export ENABLE_CUSTOMER_USAGE_ATTRIBUTION=true
export CUSTOMER_USAGE_ATTRIBUTION_ID="7a01ff74-15c2-4fec-9f14-63db7d3d6131"

# Branding
# Leave application title blank for the default name
export APPLICATION_TITLE=""

# Video Indexer API Version used in ARM deployment of Azure Video Indexer
export VIDEO_INDEXER_API_VERSION="2024-01-01"

# Enable capabilities under development. This should be set to false
export ENABLE_DEV_CODE=false

# If you are deploying the solution with the ability to use the Tabular Data Assistant feature, you can set the following values to configure max file size of csv files to be uploaded.
export MAX_CSV_FILE_SIZE="20" #default is 20MB

<<<<<<< HEAD
# Additional users who should be entra object owners. A comma seperated list of id's
export ENTRA_OWNERS=""

# Set a value here if you are required to apply a value in Entra for Service management references
export SERVICE_MANAGEMENT_REFERENCE=""
=======
# A value used in terraform deployment to set the expiry of passwords measure in days.
# Change this setting if needed to conform to you policy requirements
export PASSWORD_LIFETIME=365
>>>>>>> 79af91de
<|MERGE_RESOLUTION|>--- conflicted
+++ resolved
@@ -146,14 +146,12 @@
 # If you are deploying the solution with the ability to use the Tabular Data Assistant feature, you can set the following values to configure max file size of csv files to be uploaded.
 export MAX_CSV_FILE_SIZE="20" #default is 20MB
 
-<<<<<<< HEAD
 # Additional users who should be entra object owners. A comma seperated list of id's
 export ENTRA_OWNERS=""
 
 # Set a value here if you are required to apply a value in Entra for Service management references
 export SERVICE_MANAGEMENT_REFERENCE=""
-=======
+
 # A value used in terraform deployment to set the expiry of passwords measure in days.
 # Change this setting if needed to conform to you policy requirements
-export PASSWORD_LIFETIME=365
->>>>>>> 79af91de
+export PASSWORD_LIFETIME=365