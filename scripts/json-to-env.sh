# Copyright (c) Microsoft Corporation.
# Licensed under the MIT license.

#!/bin/bash
set -e 

echo "# Generated environment variables from bicep output"

jq -r  '
    .properties.outputs |
    [
        {
            "path": "azurE_LOCATION",
            "env_var": "LOCATION"
        },
        {
            "path": "azurE_SEARCH_INDEX",
            "env_var": "AZURE_SEARCH_INDEX"
        },
        {
            "path": "azurE_SEARCH_SERVICE",
            "env_var": "AZURE_SEARCH_SERVICE"
        },
        {
            "path": "azurE_SEARCH_SERVICE_ENDPOINT",
            "env_var": "AZURE_SEARCH_SERVICE_ENDPOINT"
        },
        {
            "path": "azurE_STORAGE_ACCOUNT",
            "env_var": "AZURE_BLOB_STORAGE_ACCOUNT"
        },
        {
            "path": "azurE_STORAGE_CONTAINER",
            "env_var": "AZURE_BLOB_STORAGE_CONTAINER"
        },
        {
            "path": "azurE_OPENAI_SERVICE",
            "env_var": "AZURE_OPENAI_SERVICE"
        },
        {
            "path": "backenD_URI",
            "env_var": "AZURE_WEBAPP_URI"
        },
        {
            "path": "backenD_NAME",
            "env_var": "AZURE_WEBAPP_NAME"
        },
        {
            "path": "resourcE_GROUP_NAME",
            "env_var": "RESOURCE_GROUP_NAME"
        },
        {
            "path": "coG_SERVICES_FOR_SEARCH_KEY",
            "env_var": "COGNITIVE_SERVICES_KEY"
        },
        {
            "path": "azurE_OPENAI_CHAT_GPT_DEPLOYMENT",
            "env_var": "AZURE_OPENAI_CHATGPT_DEPLOYMENT"
        },
        {
            "path": "azurE_OPENAI_EMBEDDING_MODEL",
            "env_var": "AZURE_OPENAI_EMBEDDING_MODEL"
        },       
        {
            "path": "azurE_OPENAI_SERVICE_KEY",
            "env_var": "AZURE_OPENAI_SERVICE_KEY"
        },
        {
            "path": "azurE_STORAGE_KEY",
            "env_var": "AZURE_BLOB_STORAGE_KEY"
        },
        {
            "path": "azurE_SEARCH_KEY",
            "env_var": "AZURE_SEARCH_SERVICE_KEY"
        },
        {
            "path": "azurE_FUNCTION_APP_NAME",
            "env_var": "AZURE_FUNCTION_APP_NAME"
        },
        {
            "path": "containeR_REGISTRY_NAME",
            "env_var": "CONTAINER_REGISTRY_NAME"
        },
        {
            "path": "containeR_APP_SERVICE",
            "env_var": "CONTAINER_APP_SERVICE"
<<<<<<< HEAD
        },
        {
            "path": "embeddingsqueue",
            "env_var": "EMBEDDINGS_QUEUE"
        },
        {
            "path": "azurE_BLOB_DROP_STORAGE_CONTAINER",
            "env_var": "BLOB_STORAGE_ACCOUNT_UPLOAD_CONTAINER_NAME"
        },
        {
            "path": "bloB_CONNECTION_STRING",
            "env_var": "BLOB_CONNECTION_STRING"
        }        
=======
        },       
        {
            "path": "iS_USGOV_DEPLOYMENT",
            "env_var": "IS_USGOV_DEPLOYMENT"
        }               
>>>>>>> 75b7d786
    ]
        as $env_vars_to_extract
    |
    with_entries(
        select (
            .key as $a
            |
            any( $env_vars_to_extract[]; .path == $a)
        )
        |
        .key |= . as $old_key | ($env_vars_to_extract[] | select (.path == $old_key) | .env_var)
    )
    |
    to_entries
    | 
    map("export \(.key)=\"\(.value.value)\"")
    |
    .[]
    ' | sed "s/\"/'/g" # replace double quote with single quote to handle special chars
    <|MERGE_RESOLUTION|>--- conflicted
+++ resolved
@@ -84,7 +84,7 @@
         {
             "path": "containeR_APP_SERVICE",
             "env_var": "CONTAINER_APP_SERVICE"
-<<<<<<< HEAD
+
         },
         {
             "path": "embeddingsqueue",
@@ -97,14 +97,11 @@
         {
             "path": "bloB_CONNECTION_STRING",
             "env_var": "BLOB_CONNECTION_STRING"
-        }        
-=======
         },       
         {
             "path": "iS_USGOV_DEPLOYMENT",
             "env_var": "IS_USGOV_DEPLOYMENT"
-        }               
->>>>>>> 75b7d786
+        } 
     ]
         as $env_vars_to_extract
     |
