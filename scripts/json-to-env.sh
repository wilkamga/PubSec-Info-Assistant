--- conflicted
+++ resolved
@@ -84,7 +84,6 @@
         {
             "path": "containeR_APP_SERVICE",
             "env_var": "CONTAINER_APP_SERVICE"
-<<<<<<< HEAD
         },
         {
             "path": "embeddingsqueue",
@@ -130,13 +129,11 @@
             "path": "embeddinG_VECTOR_SIZE",
             "env_var": "EMBEDDING_VECTOR_SIZE"
         }        
-=======
         },       
         {
             "path": "iS_USGOV_DEPLOYMENT",
             "env_var": "IS_USGOV_DEPLOYMENT"
         }               
->>>>>>> 75b7d786
     ]
         as $env_vars_to_extract
     |
