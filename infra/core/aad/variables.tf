--- conflicted
+++ resolved
@@ -33,14 +33,13 @@
   sensitive = true
 }
 
-<<<<<<< HEAD
 variable "entraOwners" {
   type    = string
   default = ""
   description = "Comma-separated list of owner emails"
-=======
+}
+
 variable "serviceManagementReference" {
   type      = string
   sensitive = true
->>>>>>> c6e5fde3
 }