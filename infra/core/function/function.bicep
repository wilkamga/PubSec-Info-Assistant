--- conflicted
+++ resolved
@@ -139,13 +139,9 @@
 @description('A boolean value that flags if a user wishes to enable or disable code under development')
 param enableDevCode bool
 
-<<<<<<< HEAD
-=======
 @description('A boolean value that flags if a user wishes to enable or disable code under development')
 param EMBEDDINGS_QUEUE string
 
-
->>>>>>> 19d0f307
 // Create function app resource
 resource functionApp 'Microsoft.Web/sites@2022-09-01' = {
   name: name
@@ -353,15 +349,12 @@
         {
           name: 'ENABLE_DEV_CODE'
           value: string(enableDevCode)
-<<<<<<< HEAD
-        }
-=======
         }        
         {
           name: 'EMBEDDINGS_QUEUE'
           value: EMBEDDINGS_QUEUE
         }                
->>>>>>> 19d0f307
+
       ]
     }
   }
