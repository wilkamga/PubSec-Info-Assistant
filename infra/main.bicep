--- conflicted
+++ resolved
@@ -52,18 +52,11 @@
 param searchIndexName string = 'all-files-index'
 param chatGptDeploymentName string = 'chat'
 param chatGptModelName string = 'gpt-35-turbo'
-<<<<<<< HEAD
-param chatGptModelVersion string = ''
 param embeddingsModelName string = 'text-embedding-ada-002'
 param targetEmbeddingsModel string = 'azure-openai_text-embedding-ada-002'
 param chatGptDeploymentCapacity int = 30
 param embeddingsDeploymentCapacity int = 240
-=======
-param embeddingsModelName string = 'text-embedding-ada-002'
-param chatGptDeploymentCapacity int = 30
-param embeddingsDeploymentCapacity int = 240
 param chatGptModelVersion string = ''
->>>>>>> 4512b989
 param chatWarningBannerText string = ''
 // metadata in our chunking strategy adds about 180-200 tokens to the size of the chunks, 
 // our default target size is 750 tokens so the chunk files that get indexed will be around 950 tokens each
@@ -188,11 +181,8 @@
       DOCKER_REGISTRY_SERVER_USERNAME: containerRegistry.outputs.username
       DOCKER_REGISTRY_SERVER_PASSWORD: containerRegistry.outputs.password
       AZURE_STORAGE_CONNECTION_STRING: storage.outputs.connectionString
-<<<<<<< HEAD
       TARGET_EMBEDDINGS_MODEL: targetEmbeddingsModel
       EMBEDDING_VECTOR_SIZE: embeddingVectorSize
-=======
->>>>>>> 4512b989
     }
   }
   dependsOn: [
