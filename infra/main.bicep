--- conflicted
+++ resolved
@@ -52,16 +52,11 @@
 param searchIndexName string = 'all-files-index'
 param chatGptDeploymentName string = 'chat'
 param chatGptModelName string = 'gpt-35-turbo'
-<<<<<<< HEAD
+param chatGptModelVersion string = ''
 param embeddingsModelName string = 'text-embedding-ada-002'
 param targetEmbeddingsModel string = 'azure-openai_text-embedding-ada-002'
 param chatGptDeploymentCapacity int = 30
-param embeddingsDeploymentCapacity int = 240
-=======
-param chatGptModelVersion string = ''
-param chatGptDeploymentCapacity int = 30
 param chatWarningBannerText string = ''
->>>>>>> 2bb18f62
 // metadata in our chunking strategy adds about 180-200 tokens to the size of the chunks, 
 // our default target size is 750 tokens so the chunk files that get indexed will be around 950 tokens each
 param chunkTargetSize string = '750' 
@@ -233,11 +228,8 @@
       AZURE_CLIENT_SECRET: aadMgmtClientSecret
       AZURE_TENANT_ID: tenantId
       AZURE_SUBSCRIPTION_ID: subscriptionId
-<<<<<<< HEAD
-=======
       IS_GOV_CLOUD_DEPLOYMENT: isGovCloudDeployment
       CHAT_WARNING_BANNER_TEXT: chatWarningBannerText
->>>>>>> 2bb18f62
     }
     aadClientId: aadWebClientId
   }
