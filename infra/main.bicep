--- conflicted
+++ resolved
@@ -53,11 +53,8 @@
 param pdfSubmitQueue string = 'pdf-submit-queue'
 param pdfPollingQueue string = 'pdf-polling-queue'
 param nonPdfSubmitQueue string = 'non-pdf-submit-queue'
-<<<<<<< HEAD
 param mediaSubmitQueue string = 'media-submit-queue'
-=======
 param textEnrichmentQueue string = 'text-enrichment-queue'
->>>>>>> 59c61897
 param queryTermLanguage string = 'English'
 param maxSecondsHideOnUpload string = '300'
 param maxSubmitRequeueCount string = '10'
@@ -270,17 +267,13 @@
       }      
       {
         name: nonPdfSubmitQueue
-<<<<<<< HEAD
       }  
       {
         name: mediaSubmitQueue
-      }      
-=======
-      }    
+      }          
       {
         name: textEnrichmentQueue
       }
->>>>>>> 59c61897
     ]
   }
 }
@@ -513,11 +506,8 @@
 output PDFSUBMITQUEUE string = pdfSubmitQueue
 output PDFPOLLINGQUEUE string = pdfPollingQueue
 output NONPDFSUBMITQUEUE string = nonPdfSubmitQueue
-<<<<<<< HEAD
 output MEDIASUBMITQUEUE string = mediaSubmitQueue
-=======
 output TEXTENRICHMENTQUEUE string = textEnrichmentQueue
->>>>>>> 59c61897
 output MAX_SECONDS_HIDE_ON_UPLOAD string = maxSecondsHideOnUpload
 output MAX_SUBMIT_REQUEUE_COUNT string = maxSubmitRequeueCount
 output POLL_QUEUE_SUBMIT_BACKOFF string = pollQueueSubmitBackoff
