# Copyright (c) Microsoft Corporation.
# Licensed under the MIT license.

SHELL := /bin/bash

.PHONY: help
help: ## Show this help
	@grep -E '^[a-zA-Z_-]+:.*?## .*$$' $(MAKEFILE_LIST) \
		| awk 'BEGIN {FS = ":.*?## "}; {printf "\033[36m%s\033[0m|%s\n", $$1, $$2}' \
        | column -t -s '|'

deploy: build infrastructure extract-env deploy-enrichments deploy-search-indexes deploy-webapp deploy-functions ## Deploy infrastructure and application code
 
<<<<<<< HEAD
build-deploy: build build-containers extract-env deploy-webapp ##Build and Deploy the Webapp
=======
build-deploy-webapp: build extract-env deploy-webapp ##Build and Deploy the Webapp
build-deploy-enrichments: build extract-env deploy-enrichments ##Build and Deploy the Enrichment Webapp
build-deploy-functions: build extract-env deploy-functions ##Build and Deploy the Functions
>>>>>>> cf0ab656

build: ## Build application code
	@./scripts/build.sh

build-containers: extract-env
	@./app/enrichment/docker-build.sh

infrastructure: check-subscription ## Deploy infrastructure
	@./scripts/inf-create.sh

extract-env: extract-env-debug-webapp extract-env-debug-functions ## Extract infrastructure.env file from BICEP output
	 @./scripts/json-to-env.sh < infra_output.json > ./scripts/environments/infrastructure.env

deploy-webapp: extract-env ## Deploys the web app code to Azure App Service
	@./scripts/deploy-webapp.sh

deploy-functions: extract-env ## Deploys the function code to Azure Function Host
	@./scripts/deploy-functions.sh

deploy-enrichments: extract-env ## Deploys the web app code to Azure App Service
	@./scripts/deploy-enrichment-webapp.sh

deploy-search-indexes: extract-env ## Deploy search indexes
	@./scripts/deploy-search-indexes.sh

extract-env-debug-webapp: ## Extract infrastructure.debug.env file from BICEP output
	@./scripts/json-to-env.webapp.debug.sh < infra_output.json > ./scripts/environments/infrastructure.debug.env

extract-env-debug-functions: ## Extract local.settings.json to debug functions from BICEP output
	@./scripts/json-to-env.function.debug.sh < infra_output.json > ./functions/local.settings.json

# Utils (used by other Makefile rules)
check-subscription:
	@./scripts/check-subscription.sh 

# CI rules (used by automated builds)
take-dir-ownership:
	@sudo chown -R vscode .

destroy-inf: check-subscription
	@./scripts/inf-destroy.sh<|MERGE_RESOLUTION|>--- conflicted
+++ resolved
@@ -11,13 +11,9 @@
 
 deploy: build infrastructure extract-env deploy-enrichments deploy-search-indexes deploy-webapp deploy-functions ## Deploy infrastructure and application code
  
-<<<<<<< HEAD
-build-deploy: build build-containers extract-env deploy-webapp ##Build and Deploy the Webapp
-=======
 build-deploy-webapp: build extract-env deploy-webapp ##Build and Deploy the Webapp
 build-deploy-enrichments: build extract-env deploy-enrichments ##Build and Deploy the Enrichment Webapp
 build-deploy-functions: build extract-env deploy-functions ##Build and Deploy the Functions
->>>>>>> cf0ab656
 
 build: ## Build application code
 	@./scripts/build.sh
